ci:
  autofix_commit_msg: |
    BOT: auto fixes from pre-commit.com hooks

    for more information, see https://pre-commit.ci
  autoupdate_commit_msg: "BOT: pre-commit hooks autoupdate"

repos:
  # import
  - repo: https://github.com/MarcoGorelli/absolufy-imports
    rev: v0.3.0
    hooks:
      - id: absolufy-imports
  - repo: https://github.com/asottile/reorder_python_imports
    rev: v2.6.0
    hooks:
      - id: reorder-python-imports
        exclude: doc/
  # syntax
  - repo: https://github.com/asottile/pyupgrade
    rev: v2.31.0
    hooks:
      - id: pyupgrade
  # file
  - repo: https://github.com/asottile/add-trailing-comma
    rev: v2.2.1
    hooks:
      - id: add-trailing-comma
  - repo: https://github.com/pre-commit/pre-commit-hooks
    rev: v4.1.0
    hooks:
      - id: check-yaml
      - id: end-of-file-fixer
      - id: trailing-whitespace
  # code style
  - repo: https://github.com/psf/black
    rev: 21.12b0
    hooks:
      - id: black
      - id: black-jupyter
  - repo: https://github.com/PyCQA/flake8
    rev: 4.0.1
    hooks:
      - id: flake8
<<<<<<< HEAD
        files: ^dtoolkit/
  # jupyter
  - repo: https://github.com/kynan/nbstripout
    rev: 0.5.0
    hooks:
      - id: nbstripout
=======
        exclude: ^(example|doc)/
>>>>>>> d4b6a607
<|MERGE_RESOLUTION|>--- conflicted
+++ resolved
@@ -42,13 +42,9 @@
     rev: 4.0.1
     hooks:
       - id: flake8
-<<<<<<< HEAD
-        files: ^dtoolkit/
+        exclude: ^(example|doc)/
   # jupyter
   - repo: https://github.com/kynan/nbstripout
     rev: 0.5.0
     hooks:
-      - id: nbstripout
-=======
-        exclude: ^(example|doc)/
->>>>>>> d4b6a607
+      - id: nbstripout