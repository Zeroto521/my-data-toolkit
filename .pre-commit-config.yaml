ci:
  autofix_commit_msg: |
    BOT: auto fixes from pre-commit.com hooks

    for more information, see https://pre-commit.ci
  autoupdate_commit_msg: "BOT: pre-commit hooks autoupdate"

repos:
  # import
  - repo: https://github.com/MarcoGorelli/absolufy-imports
    rev: v0.3.0
    hooks:
      - id: absolufy-imports
  - repo: https://github.com/asottile/reorder_python_imports
    rev: v2.6.0
    hooks:
      - id: reorder-python-imports
        exclude: doc/
  # syntax
  - repo: https://github.com/asottile/pyupgrade
    rev: v2.31.0
    hooks:
      - id: pyupgrade
  # text
  - repo: https://github.com/asottile/add-trailing-comma
    rev: v2.2.1
    hooks:
      - id: add-trailing-comma
  - repo: https://github.com/pre-commit/pre-commit-hooks
    rev: v4.1.0
    hooks:
      # python
      - id: check-ast
      - id: check-builtin-literals
      # doc
      - id: check-docstring-first
      # commit
      - id: check-case-conflict
      - id: check-merge-conflict
      # yaml
      - id: check-yaml
      # text
      - id: end-of-file-fixer
      - id: trailing-whitespace
  # code style
  - repo: https://github.com/psf/black
    rev: 21.12b0
    hooks:
      - id: black
      - id: black-jupyter
  - repo: https://github.com/PyCQA/flake8
    rev: 4.0.1
    hooks:
      - id: flake8
        exclude: ^(example|doc)/
<<<<<<< HEAD
  # jupyter
  - repo: https://github.com/kynan/nbstripout
    rev: 0.5.0
    hooks:
      - id: nbstripout
=======
  # doc
  - repo: https://github.com/pre-commit/pygrep-hooks
    rev: v1.9.0 # Use the ref you want to point at
    hooks:
      - id: rst-backticks
      - id: rst-directive-colons
      - id: rst-inline-touching-normal
  - repo: https://github.com/codespell-project/codespell
    rev: v2.1.0
    hooks:
      - id: codespell
>>>>>>> 5bc7f2f5
<|MERGE_RESOLUTION|>--- conflicted
+++ resolved
@@ -53,16 +53,14 @@
     hooks:
       - id: flake8
         exclude: ^(example|doc)/
-<<<<<<< HEAD
   # jupyter
   - repo: https://github.com/kynan/nbstripout
     rev: 0.5.0
     hooks:
       - id: nbstripout
-=======
   # doc
   - repo: https://github.com/pre-commit/pygrep-hooks
-    rev: v1.9.0 # Use the ref you want to point at
+    rev: v1.9.0
     hooks:
       - id: rst-backticks
       - id: rst-directive-colons
@@ -70,5 +68,4 @@
   - repo: https://github.com/codespell-project/codespell
     rev: v2.1.0
     hooks:
-      - id: codespell
->>>>>>> 5bc7f2f5
+      - id: codespell