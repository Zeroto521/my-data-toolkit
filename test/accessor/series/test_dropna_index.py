--- conflicted
+++ resolved
@@ -2,11 +2,6 @@
 import pytest
 from pandas.testing import assert_series_equal
 
-<<<<<<< HEAD
-from pandas.testing import assert_series_equal
-
-=======
->>>>>>> 1b09de0b
 from dtoolkit.accessor.series import dropna_index
 
 
