name: Tests Pipeline

on:
  push:
    branches: [master]
  pull_request:
    branches: [master]
  schedule:
    - cron: "0 0 * * *"
  workflow_dispatch:

jobs:
  Linting:
    runs-on: ubuntu-latest
    steps:
      - uses: actions/checkout@v2
      - uses: actions/setup-python@v2
      - uses: pre-commit/action@v2.0.0

  Test:
    needs: Linting
    name: ${{ matrix.os }}, ${{ matrix.env }}
    runs-on: ${{ matrix.os }}
    defaults:
      run:
        shell: bash -l {0}
    strategy:
      matrix:
        os: [ubuntu-latest, windows-latest]
        dev: [false]
        env:
          - ci/envs/37.yaml
          - ci/envs/38.yaml
        include:
          - env: ci/envs/38-dev.yaml
            os: ubuntu-latest
            dev: true
          - env: ci/envs/37.yaml
            os: macos-latest
            dev: false

    steps:
      - uses: actions/checkout@v2

      - name: Setup Conda and Install Environment
        uses: conda-incubator/setup-miniconda@v2
        with:
          environment-file: ${{ matrix.env }}

      - name: Check and Log Environment
        run: |
<<<<<<< HEAD
          source activate test
          make info
=======
          python -V
          conda info
          conda list
>>>>>>> 00d519f6

      - name: Test with Pytest
        run: make test

      - name: Code Coverage
        uses: codecov/codecov-action@v1

  Build:
    needs: Test
    runs-on: ubuntu-latest
    steps:
      - uses: actions/checkout@v2
      - uses: actions/setup-python@v2
        with:
          python-version: "3.x"

      - name: Build a binary wheel and a source tarball
        run: |
          python -m pip install --upgrade pip
          pip install setuptools wheel
          python setup.py check
          make dist<|MERGE_RESOLUTION|>--- conflicted
+++ resolved
@@ -48,15 +48,7 @@
           environment-file: ${{ matrix.env }}
 
       - name: Check and Log Environment
-        run: |
-<<<<<<< HEAD
-          source activate test
-          make info
-=======
-          python -V
-          conda info
-          conda list
->>>>>>> 00d519f6
+        run: make info
 
       - name: Test with Pytest
         run: make test
