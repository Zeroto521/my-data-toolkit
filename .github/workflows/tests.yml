name: tests

on:
  push:
    branches: [master]
  pull_request:
    branches: [master]

jobs:
  tests:
    name: ${{ matrix.os }}, ${{ matrix.env }}
    runs-on: ${{ matrix.os }}
    defaults:
      run:
        shell: bash -l {0}
    strategy:
      matrix:
        os: [macos-latest, windows-latest]
        dev: [false]
        env:
<<<<<<< HEAD
          - ci/envs/37.yaml
          - ci/envs/38.yaml
          - ci/envs/39.yaml
          - ci/envs/310.yaml
=======
          - ci/envs/37-latest.yaml
          - ci/envs/38-latest.yaml
          - ci/envs/39-latest.yaml
>>>>>>> 13f84048
        include:
          - env: ci/envs/37-minimal.yaml
            os: ubuntu-latest
            dev: false
          - env: ci/envs/38-minimal.yaml
            os: ubuntu-latest
            dev: false
          - env: ci/envs/38-latest.yaml
            os: ubuntu-latest
            dev: false
          - env: ci/envs/39-minimal.yaml
            os: ubuntu-latest
            dev: false

    steps:
      - uses: actions/checkout@v2

      - name: Setup Conda and Install Environment
        uses: conda-incubator/setup-miniconda@v2
        with:
          environment-file: ${{ matrix.env }}

      - name: Check and Log Environment
        run: make info

      - name: Test with Pytest
        run: make test

      - name: Test Docstrings
        if: contains(matrix.env, '38-latest.yaml') && contains(matrix.os, 'ubuntu')
        run: make doctest

      - name: Code Coverage
        uses: codecov/codecov-action@v1<|MERGE_RESOLUTION|>--- conflicted
+++ resolved
@@ -18,16 +18,10 @@
         os: [macos-latest, windows-latest]
         dev: [false]
         env:
-<<<<<<< HEAD
-          - ci/envs/37.yaml
-          - ci/envs/38.yaml
-          - ci/envs/39.yaml
-          - ci/envs/310.yaml
-=======
           - ci/envs/37-latest.yaml
           - ci/envs/38-latest.yaml
           - ci/envs/39-latest.yaml
->>>>>>> 13f84048
+          - ci/envs/310.yaml
         include:
           - env: ci/envs/37-minimal.yaml
             os: ubuntu-latest
