name: tests

on:
  push:
    branches: [main]
  pull_request:
    branches: [main]

jobs:
  skip-check:
    runs-on: ubuntu-latest
    outputs:
      should_skip: ${{ steps.skip-check.outputs.should-skip }}
    steps:
      - uses: fkirc/skip-duplicate-actions@v3.4.1
        id: skip-check
        with:
          paths_ignore: '["doc/**"]'

  CPython:
    needs: skip-check
    if: ${{ needs.skip-check.outputs.should-skip != 'true' }}
    name: ${{ matrix.os }}, ${{ matrix.python-version }}, ${{ matrix.env }}
    runs-on: ${{ matrix.os }}
    defaults:
      run:
        shell: bash -l {0}
    strategy:
      matrix:
        os:
          - ubuntu-latest
          - macos-latest
          - windows-latest
        dev: [false]
<<<<<<< HEAD
        python-version: ["3.7", "3.8", "3.9", "3.10"]
=======
        python-version:
          - "3.7"
          - "3.8"
          - "3.9"
          - "3.10"
>>>>>>> 691ecd88
        env: [ci/env/latest.yaml]
        include:
          - env: ci/env/37-minimal.yaml
            os: ubuntu-latest
            dev: false
            python-version: "3.7"
          - env: ci/env/38-minimal.yaml
            os: ubuntu-latest
            dev: false
            python-version: "3.8"
          - env: ci/env/39-minimal.yaml
            os: ubuntu-latest
            dev: false
            python-version: "3.9"
          - env: ci/env/310-minimal.yaml
            os: ubuntu-latest
            dev: false
            python-version: "3.10"

    steps:
      - uses: actions/checkout@v2
        with:
          fetch-depth: 0 # Fetch all history for all tags and branches

      - uses: conda-incubator/setup-miniconda@v2
        with:
          miniforge-variant: Mambaforge
          environment-file: ${{ matrix.env }}
          python-version: ${{ matrix.python-version }}
          use-mamba: true

      - name: Check and Log Environment
        run: make info

      - name: Test with Pytest
        run: make test

      - name: Test Docstrings
        if: ${{ contains(matrix.env, 'latest') && contains(matrix.os, 'ubuntu') }}
        run: make doctest

      - uses: codecov/codecov-action@v2.1.0

  PyPy:
    needs: skip-check
    if: ${{ needs.skip-check.outputs.should-skip != 'true' }}
    name: ubuntu-latest, ${{ matrix.python-version }}, latest
    runs-on: ubuntu-latest
    strategy:
      matrix:
        dev: [false]
        python-version:
          - "pypy-3.7"
          - "pypy-3.8"

    steps:
      - uses: actions/checkout@v2
        with:
          fetch-depth: 0 # Fetch all history for all tags and branches

      - uses: actions/setup-python@v2
        with:
          python-version: ${{ matrix.python-version }}

      - name: Install Dependencies
        run: |
          sudo apt-add-repository ppa:ubuntugis/ubuntugis-unstable
          sudo apt-get update
          sudo apt-get install gdal-bin libgdal-dev

          pip install .[opt,test]

      - name: Check and Log Environment
        run: |
          python -V
          python -c "from dtoolkit import __version__; print(__version__);"
          python -c "import pprint; from dtoolkit._version import get_versions; pprint.pprint(get_versions());"
          pip list

      - name: Test with Pytest
        run: make test

      - uses: codecov/codecov-action@v2.1.0<|MERGE_RESOLUTION|>--- conflicted
+++ resolved
@@ -32,15 +32,11 @@
           - macos-latest
           - windows-latest
         dev: [false]
-<<<<<<< HEAD
-        python-version: ["3.7", "3.8", "3.9", "3.10"]
-=======
         python-version:
           - "3.7"
           - "3.8"
           - "3.9"
           - "3.10"
->>>>>>> 691ecd88
         env: [ci/env/latest.yaml]
         include:
           - env: ci/env/37-minimal.yaml
