name: sphinx

on:
  push:
    branches: [main]
  pull_request:
    branches: [main]

jobs:
  skip-check:
    runs-on: ubuntu-latest
    outputs:
      should_skip: ${{ steps.skip-check.outputs.should-skip }}
    steps:
      - uses: fkirc/skip-duplicate-actions@v3.4.1
        id: skip-check
        with:
          paths_ignore: '["test/**", "ci/**"]'

  sphinx:
    needs: skip-check
    if: ${{ needs.skip-check.outputs.should-skip != 'true' }}
    runs-on: ubuntu-latest
    defaults:
      run:
        shell: bash -l {0}

    steps:
      - uses: actions/checkout@v2
        with:
          fetch-depth: 0 # Fetch all history for all tags and branches

      - uses: conda-incubator/setup-miniconda@v2
        with:
          activate-environment: dtoolkit_doc
          environment-file: doc/environment.yml
<<<<<<< HEAD
          use-mamba: true

      - name: Install Dependencies
        run: python -m pip install --upgrade pip setuptools wheel
=======
          add-pip-as-python-dependency: true
>>>>>>> 18f59716

      - name: Install DToolKit
        run: python setup.py install

      - name: Check and Log Environment
        run: make info

      - name: Build Sphinx HTML
        run: make html<|MERGE_RESOLUTION|>--- conflicted
+++ resolved
@@ -34,14 +34,8 @@
         with:
           activate-environment: dtoolkit_doc
           environment-file: doc/environment.yml
-<<<<<<< HEAD
           use-mamba: true
-
-      - name: Install Dependencies
-        run: python -m pip install --upgrade pip setuptools wheel
-=======
           add-pip-as-python-dependency: true
->>>>>>> 18f59716
 
       - name: Install DToolKit
         run: python setup.py install
