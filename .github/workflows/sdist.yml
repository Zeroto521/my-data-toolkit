--- conflicted
+++ resolved
@@ -50,9 +50,7 @@
       - name: Import dtoolkit
         run: |
           cd ..
-<<<<<<< HEAD
-          conda list
-          python -c "import dtoolkit; print(dtoolkit.__version__);"
+          make info
 
       - name: Publish to TestPyPI
         uses: pypa/gh-action-pypi-publish@v1.4.1
@@ -60,7 +58,4 @@
           user: __token__
           password: ${{ secrets.TEST_PYPI_API_TOKEN }}
           repository_url: https://test.pypi.org/legacy/
-          verbose: true
-=======
-          make info
->>>>>>> 73882521
+          verbose: true