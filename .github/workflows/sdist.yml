--- conflicted
+++ resolved
@@ -44,20 +44,10 @@
         with:
           python-version: ${{ matrix.python-version }}
           add-pip-as-python-dependency: true
+          use-mamba: true
 
       - name: Build sdist
-<<<<<<< HEAD
-        run: |
-          pip list
-          make dist
-
-      - uses: conda-incubator/setup-miniconda@v2
-        with:
-          python-version: ${{ matrix.python-version }}
-          use-mamba: true
-=======
         run: make dist
->>>>>>> 18f59716
 
       - name: Install from sdist
         run: python -m pip install dist/*.gz
