--- conflicted
+++ resolved
@@ -66,11 +66,7 @@
         run: make test
 
       - name: Test Docstrings
-<<<<<<< HEAD
         if: contains(matrix.env, 'latest.yaml') && contains(matrix.os, 'ubuntu-latest')
-=======
-        if: ${{ contains(matrix.env, 'latest') && contains(matrix.os, 'ubuntu') }}
->>>>>>> 9c166209
         run: make doctest
 
       - uses: codecov/codecov-action@v3
