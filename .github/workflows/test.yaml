name: test

on:
  push:
    branches: [main]
  pull_request:
    branches: [main]
  schedule:
    - cron: "0 0 * * *"

concurrency:
  group: ${{ github.workflow }}-${{ github.ref }}
  cancel-in-progress: true

jobs:
  test:
    name: ${{ matrix.os }}, ${{ matrix.python-version }}, ${{ matrix.env }}
    runs-on: ${{ matrix.os }}
    defaults:
      run:
        shell: bash -l {0}
    strategy:
      fail-fast: false
      matrix:
        os:
          - windows-latest
          - macos-latest
          - ubuntu-latest
        dev: [false]
        python-version:
          - "3.8"
          - "3.9"
          - "3.10"
        env: [ci/env/latest.yaml]
        include:
          - env: ci/env/38-minimal.yaml
            os: ubuntu-latest
            dev: false
            python-version: "3.8"
          - env: ci/env/39-minimal.yaml
            os: ubuntu-latest
            dev: false
            python-version: "3.9"
          - env: ci/env/310-minimal.yaml
            os: ubuntu-latest
            dev: false
            python-version: "3.10"
<<<<<<< HEAD
          - env: ci/env/311-latest-shapely2.yaml
            os: ubuntu-latest
            dev: false
            python-version: "3.11"
          - env: ci/env/latest-base.yaml
=======
          - env: ci/env/latest-base.yaml
            os: ubuntu-latest
            dev: false
            python-version: "3.11"
          - env: ci/env/310-latest-shapely2.yaml
>>>>>>> b1f09150
            os: ubuntu-latest
            dev: false
            python-version: "3.11"
          - env: ci/env/dev.yaml
            os: ubuntu-latest
            dev: false
            python-version: "3.11"

    steps:
      - uses: actions/checkout@v3
        with:
          fetch-depth: 0 # Fetch all history for all tags and branches

      - uses: conda-incubator/setup-miniconda@v2
        with:
          miniforge-variant: Mambaforge
          environment-file: ${{ matrix.env }}
          python-version: ${{ matrix.python-version }}
          use-mamba: true

      - name: Check and Log Environment
        run: make info

      - name: Test Docstrings
        if: ${{ contains(matrix.env, 'latest.yaml') && contains(matrix.os, 'ubuntu') }}
        run: make doctest

      - name: Test with Pytest
        run: make test

      - uses: codecov/codecov-action@v3<|MERGE_RESOLUTION|>--- conflicted
+++ resolved
@@ -45,19 +45,11 @@
             os: ubuntu-latest
             dev: false
             python-version: "3.10"
-<<<<<<< HEAD
-          - env: ci/env/311-latest-shapely2.yaml
-            os: ubuntu-latest
-            dev: false
-            python-version: "3.11"
-          - env: ci/env/latest-base.yaml
-=======
           - env: ci/env/latest-base.yaml
             os: ubuntu-latest
             dev: false
             python-version: "3.11"
-          - env: ci/env/310-latest-shapely2.yaml
->>>>>>> b1f09150
+          - env: ci/env/311-latest-shapely2.yaml
             os: ubuntu-latest
             dev: false
             python-version: "3.11"
