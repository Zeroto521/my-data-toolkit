name: test

on:
  push:
    branches: [main]
  pull_request:
    branches: [main]
  schedule:
    - cron: "0 0 * * *"

concurrency:
  group: ${{ github.workflow }}-${{ github.ref }}
  cancel-in-progress: true

jobs:
  test:
    name: ${{ matrix.os }}, ${{ matrix.python-version }}, ${{ matrix.env }}
    runs-on: ${{ matrix.os }}
    defaults:
      run:
        shell: bash -l {0}
    strategy:
      fail-fast: false
      matrix:
        os:
          - ubuntu-latest
          - macos-latest
          - windows-latest
        dev: [false]
        python-version:
          - "3.8"
          - "3.9"
          - "3.10"
        env: [ci/env/latest.yaml]
        include:
          - env: ci/env/38-minimal.yaml
            os: ubuntu-latest
            dev: false
            python-version: "3.8"
          - env: ci/env/39-minimal.yaml
            os: ubuntu-latest
            dev: false
            python-version: "3.9"
          - env: ci/env/310-minimal.yaml
            os: ubuntu-latest
            dev: false
            python-version: "3.10"
<<<<<<< HEAD
          - env: ci/env/latest-base.yaml
=======
          - env: ci/env/310-dev.yaml
>>>>>>> 0b610b59
            os: ubuntu-latest
            dev: false
            python-version: "3.10"

    steps:
      - uses: actions/checkout@v3
        with:
          fetch-depth: 0 # Fetch all history for all tags and branches

      - uses: conda-incubator/setup-miniconda@v2
        with:
          miniforge-variant: Mambaforge
          environment-file: ${{ matrix.env }}
          python-version: ${{ matrix.python-version }}
          use-mamba: true

      - name: Check and Log Environment
        run: make info

      - name: Test with Pytest
        run: make test

      - name: Test Docstrings
        if: contains(matrix.env, 'latest.yaml') && contains(matrix.os, 'ubuntu-latest')
        run: make doctest

      - uses: codecov/codecov-action@v3<|MERGE_RESOLUTION|>--- conflicted
+++ resolved
@@ -45,11 +45,11 @@
             os: ubuntu-latest
             dev: false
             python-version: "3.10"
-<<<<<<< HEAD
           - env: ci/env/latest-base.yaml
-=======
+            os: ubuntu-latest
+            dev: false
+            python-version: "3.10"
           - env: ci/env/310-dev.yaml
->>>>>>> 0b610b59
             os: ubuntu-latest
             dev: false
             python-version: "3.10"
