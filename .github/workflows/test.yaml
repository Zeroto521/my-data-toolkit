--- conflicted
+++ resolved
@@ -45,20 +45,15 @@
             os: ubuntu-latest
             dev: false
             python-version: "3.10"
-          - env: ci/env/latest-base.yaml
-            os: ubuntu-latest
-            dev: false
-<<<<<<< HEAD
-            python-version: "3.11"
-          - env: ci/env/dev.yaml
-=======
-            python-version: "3.10"
           - env: ci/env/310-latest-shapely2.yaml
             os: ubuntu-latest
             dev: false
             python-version: "3.10"
+          - env: ci/env/latest-base.yaml
+            os: ubuntu-latest
+            dev: false
+            python-version: "3.11"
           - env: ci/env/310-dev.yaml
->>>>>>> 832d2f2d
             os: ubuntu-latest
             dev: false
             python-version: "3.11"
