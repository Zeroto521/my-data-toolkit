# Installation

## Dependencies

### All Python Version Minimal Dependencies

Required Dependencies:

- Python (>= 3.8)
- pandas (>= 1.3.4)

Optional Dependencies:

- {mod}`dtoolkit.transformer` requires dependencies

  - Scikit-learn (>= 1.1)
  - packaging

- {mod}`dtoolkit.geoaccessor` requires dependencies

  - GeoPandas (>= 0.10.0)

### Different Python Version Minimal Dependencies

Dtoolkit support Python version from 3.8 to 3.10.
Therefore each version supports minimal dependencies is different.
You could check the dependencies list from following.

- [Python 3.8 minimal dependencies](https://github.com/Zeroto521/my-data-toolkit/blob/master/ci/env/38-minimal.yaml)
- [Python 3.9 minimal dependencies](https://github.com/Zeroto521/my-data-toolkit/blob/master/ci/env/39-minimal.yaml)
- [Python 3.10 minimal dependencies](https://github.com/Zeroto521/my-data-toolkit/blob/master/ci/env/310-minimal.yaml)

### DToolKit Requires Python Version History

- DToolKit 0.0.1 requires Python 3.7 or 3.8.
- DToolKit 0.0.2 to 0.0.5 require Python 3.7 to 3.9.
- DToolKit 0.0.6 to 0.0.16 require Python 3.7 to 3.10.
- DToolKit 0.0.17 and later require Python 3.8 or newer.

## Install with Mamba

To install all DToolKit's dependencies, we recommend to use [Mamba: The Fast Cross-Platform Package Manager](https://mamba.readthedocs.io/).
The advantage of using the mamba is that it provides pre-built binaries for all the required and optional dependencies of DToolKit for all platforms and faster.

Mamba will help you get out of many troubles such as the versions of dependencies,
conflicts from channels or environment itself, downloading from where or speed, and so on.

You always can delete that problem environment and swift to another good environment.

The following commands create a new environment with the name `dtoolkit_env`,
then installs dependencies and DToolKit in it:

### From Command

<<<<<<< HEAD
```console
$ mamba create -n dtoolkit_env
$ mamba activate dtoolkit_env
$ mamba install python=3 pandas scikit-learn geopandas
(dtoolkit_env)$ pip install my-data-toolkit
=======
```bash
conda create -n dtoolkit_env
conda activate dtoolkit_env
conda config --env --add channels conda-forge
conda config --env --set channel_priority strict
conda install python=3 pandas scikit-learn geopandas packaging
pip install my-data-toolkit
>>>>>>> 4c11560b
```

### From YAML

Save the following [environment.yaml](../../../environment.yaml) YAML file to local.

```{literalinclude} ../../../environment.yaml
:language: yaml
```

Create the environment from YAML.

```console
$ mamba env create -f environment.yaml
```

## Install from PyPI

```console
$ pip install my-data-toolkit
```

## Install from Source

```{warning}
This's a latest version not stable version.
```

```console
$ pip install git+https://github.com/Zeroto521/my-data-toolkit
```<|MERGE_RESOLUTION|>--- conflicted
+++ resolved
@@ -52,21 +52,11 @@
 
 ### From Command
 
-<<<<<<< HEAD
 ```console
 $ mamba create -n dtoolkit_env
 $ mamba activate dtoolkit_env
-$ mamba install python=3 pandas scikit-learn geopandas
+$ mamba install python=3 pandas scikit-learn packaging geopandas
 (dtoolkit_env)$ pip install my-data-toolkit
-=======
-```bash
-conda create -n dtoolkit_env
-conda activate dtoolkit_env
-conda config --env --add channels conda-forge
-conda config --env --set channel_priority strict
-conda install python=3 pandas scikit-learn geopandas packaging
-pip install my-data-toolkit
->>>>>>> 4c11560b
 ```
 
 ### From YAML
