--- conflicted
+++ resolved
@@ -128,11 +128,8 @@
     "pyproj": ("https://pyproj4.github.io/pyproj/stable/", None),
     "pygeos": ("https://pygeos.readthedocs.io/en/stable/", None),
     "joblib": ("https://joblib.readthedocs.io/en/latest/", None),
-<<<<<<< HEAD
+    "h3": ("https://uber.github.io/h3-py/", None),
     "rapidfuzz": ("https://maxbachmann.github.io/RapidFuzz/", None),
-=======
-    "h3": ("https://uber.github.io/h3-py/", None),
->>>>>>> 84439b94
 }
 
 # extlinks alias
