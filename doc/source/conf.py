# Configuration file for the Sphinx documentation builder.
#
# This file only contains a selection of the most common options.
# For a full list see the documentation:
# https://www.sphinx-doc.org/en/master/usage/configuration.html


# -- Project information -----------------------------------------------------

# The version info for the project you're documenting, acts as replacement for
# |version| and |release|, also used in various other places throughout the
# built documents.
from __future__ import annotations

import inspect
import os
import sys
from datetime import datetime

import dtoolkit

version = release = dtoolkit.__version__
version = version.replace(".dev0", "")
version = version.replace(".post0", "")


project = "DToolKit"
author = "Zero <@Zeroto521>"
copyright = f"2021-{datetime.now().year}, {author}"  # pylint: disable=redefined-builtin
github_url = "https://github.com/Zeroto521/my-data-toolkit"


# -- General configuration ---------------------------------------------------

# Add any Sphinx extension module names here, as strings. They can be
# extensions coming with Sphinx (named 'sphinx.ext.*') or your custom
# ones.
extensions = [
    "myst_parser",
    "numpydoc",
    "sphinx.ext.autodoc",
    "sphinx.ext.autosummary",
    "sphinx.ext.autosectionlabel",
    "sphinx.ext.extlinks",
    "sphinx.ext.intersphinx",
    "sphinx.ext.linkcode",
    "sphinx_toggleprompt",
    "IPython.sphinxext.ipython_console_highlighting",
    "IPython.sphinxext.ipython_directive",
]

# The suffix of source filenames.
source_suffix = [".rst", ".md"]

# Add any paths that contain templates here, relative to this directory.
templates_path = ["_templates"]

# List of patterns, relative to source directory, that match files and
# directories to ignore when looking for source files.
# This pattern also affects html_static_path and html_extra_path.
exclude_patterns = []


# -- Options for HTML output -------------------------------------------------

# The theme to use for HTML and HTML Help pages.  See the documentation for
# a list of builtin themes.
html_theme = "pydata_sphinx_theme"

# Theme options are theme-specific and customize the look and feel of a theme
# further.  For a list of options available for each theme, see the
# documentation.
html_theme_options = {
    "search_bar_position": "sidebar",
    "github_url": github_url,
<<<<<<< HEAD
    "use_edit_page_button": True,
=======
    "icon_links": [
        {
            "name": "PyPI",
            "url": "https://pypi.org/project/my-data-toolkit",
            "icon": "fas fa-box",
        },
    ],
>>>>>>> 6b254896
}

# Add any paths that contain custom static files (such as style sheets) here,
# relative to this directory. They are copied after the builtin static files,
# so a file named "default.css" will overwrite the builtin "default.css".
html_static_path = ["_static"]


# Add redirect for previously existing pages, each item is like `(from_old, to_new)`

moved_pages = [
    ("py-modindex", "reference"),
]

html_additional_pages = {page[0]: "redirect.html" for page in moved_pages}

html_context = {
    "redirects": dict(moved_pages),
    "github_user": "zeroto521",
    "github_repo": "my-data-toolkit",
    "github_version": "master",
    "doc_path": "doc",
}


#  --Options for sphinx extensions -----------------------------------------------

# connect docs in other projects
intersphinx_mapping = {
    "python": ("http://docs.python.org/", None),
    "pandas": ("https://pandas.pydata.org/pandas-docs/stable/", None),
    "numpy": ("https://numpy.org/doc/stable/", None),
    "sklearn": ("https://scikit-learn.org/stable/", None),
    "geopandas": ("https://geopandas.readthedocs.io/en/stable/", None),
    "shapely": ("https://shapely.readthedocs.io/en/stable/", None),
    "pyproj": ("https://pyproj4.github.io/pyproj/stable/", None),
    "pygeos": ("https://pygeos.readthedocs.io/en/stable/", None),
}

# extlinks alias
extlinks = {
    "issue": (f"{github_url}/issues/%s", "issue#"),
    "pr": (f"{github_url}/issues/%s", "pr#"),
    "user": ("https://github.com/%s", "@"),
}

myst_enable_extensions = [
    "colon_fence",
]

autosummary_generate = True

# based on pandas doc/source/conf.py
def linkcode_resolve(domain: str, info: dict[str, str]) -> str | None:
    """
    Determine the URL corresponding to Python object
    """

    if domain != "py":
        return None

    modname = info["module"]
    fullname = info["fullname"]

    submod = sys.modules.get(modname)
    if submod is None:
        return None

    obj = submod
    for part in fullname.split("."):
        try:
            obj = getattr(obj, part)
        except AttributeError:
            return None

    try:
        fn = inspect.getsourcefile(inspect.unwrap(obj))
    except TypeError:
        fn = None

    if not fn:
        return None

    # to fix these doc doesn't exist in dtoolkit
    if project.lower() not in fn:
        return None

    try:
        source, lineno = inspect.getsourcelines(obj)
    except OSError:
        lineno = None

    linespec = f"#L{lineno}-L{lineno + len(source) - 1}" if lineno else ""
    fn = os.path.relpath(fn, start=os.path.dirname(dtoolkit.__file__))

    base_link = f"{github_url}/blob/" + "{branch}" + f"/dtoolkit/{fn}{linespec}"
    if "post" in version:
        return base_link.format(branch="master")

    return base_link.format(branch=f"v{version}")<|MERGE_RESOLUTION|>--- conflicted
+++ resolved
@@ -73,9 +73,7 @@
 html_theme_options = {
     "search_bar_position": "sidebar",
     "github_url": github_url,
-<<<<<<< HEAD
     "use_edit_page_button": True,
-=======
     "icon_links": [
         {
             "name": "PyPI",
@@ -83,7 +81,6 @@
             "icon": "fas fa-box",
         },
     ],
->>>>>>> 6b254896
 }
 
 # Add any paths that contain custom static files (such as style sheets) here,
