--- conflicted
+++ resolved
@@ -5,34 +5,7 @@
 
 class RavelTF(Transformer):
     """
-<<<<<<< HEAD
-    Return a contiguous flattened array.
-
-    Parameters
-    ----------
-    order : {'C','F', 'A', 'K'}, optional
-        The elements of `a` (input data) are read using this index order.
-
-        * 'C' means to index the elements in row-major, C-style order,
-            with the last axis index changing fastest, back to the first
-            axis index changing slowest.
-
-        * 'F' means to index the elements in column-major, Fortran-style
-            order, with the first index changing fastest, and the last index
-            changing slowest. Note that the 'C' and 'F' options take no account
-            of the memory layout of the underlying array, and only refer to
-            the order of axis indexing.
-
-        * 'A' means to read the elements in Fortran-like index order if
-            `a` is Fortran *contiguous* in memory, C-like order otherwise.
-
-        * 'K' means to read the elements in the order they occur in memory,
-            except for reversing the data when strides are negative.
-
-        By default, 'C' index order is used.
-=======
     A transformer could return a contiguous flattened array.
->>>>>>> 1d855407
 
     This transformer is used to handle that sklearn model requires ``y``'s
     shape is ``(n, )``. But actually we always forget this. So you would get
