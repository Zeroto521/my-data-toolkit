from __future__ import annotations

from textwrap import dedent
from typing import TYPE_CHECKING

import numpy as np
import pandas as pd
from pandas.util._decorators import doc
from sklearn.preprocessing import MinMaxScaler as SKMinMaxScaler
from sklearn.preprocessing import OneHotEncoder as SKOneHotEncoder

from dtoolkit.accessor.dataframe import cols  # noqa
from dtoolkit.accessor.series import cols  # noqa
from dtoolkit.transformer._util import transform_array_to_frame
from dtoolkit.transformer._util import transform_frame_to_series
from dtoolkit.transformer._util import transform_series_to_frame

if TYPE_CHECKING:
    from scipy.sparse import csr_matrix

    from dtoolkit._typing import SeriesOrFrame
    from dtoolkit._typing import TwoDimArray


class MinMaxScaler(SKMinMaxScaler):
    """
    Transform features by scaling each feature to a given range.

    The transformation is given by::

        X_std = (X - X.min(axis=0)) / (X.max(axis=0) - X.min(axis=0))
        X_scaled = X_std * (max - min) + min

    where :exc:`min, max = feature_range`.

    Examples
    --------
    >>> from dtoolkit.transformer import MinMaxScaler
    >>> data = [[-1, 2], [-0.5, 6], [0, 10], [1, 18]]
    >>> scaler = MinMaxScaler()
    >>> scaler.fit(data)
    MinMaxScaler()
    >>> scaler.data_max_
    array([ 1., 18.])
    >>> scaler.transform(data)
    array([[0.  , 0.  ],
           [0.25, 0.25],
           [0.5 , 0.5 ],
           [1.  , 1.  ]])
    >>> scaler.transform([[2, 2]])
    array([[1.5, 0. ]])

    Notes
    -----
    Different to :obj:`sklearn.preprocessing.MinMaxScaler`.
    This would let :obj:`~pandas.DataFrame` in and
    :obj:`~pandas.DataFrame` out.
    """

    @doc(SKMinMaxScaler.fit)
    def fit(self, X, y=None):
        X = transform_series_to_frame(X)

        return super().fit(X, y)

    def transform(self, X: TwoDimArray) -> TwoDimArray:
        """
        Scale features of X according to feature_range.

        Parameters
        ----------
        X : DataFrame or array-like of shape `(n_samples, n_features)`
            Input data that will be transformed.

        Returns
        -------
        DataFrame or ndarray of shape `(n_samples, n_features)`
            Transformed data.

        Notes
        -----
        This would let :obj:`~pandas.DataFrame` in and
        :obj:`~pandas.DataFrame` out.
        """

        X = transform_series_to_frame(X)
        Xt = super().transform(X)
        Xt = transform_array_to_frame(Xt, X)

        return transform_frame_to_series(Xt)

    def inverse_transform(self, X: SeriesOrFrame | np.ndarray) -> TwoDimArray:
        """
        Undo the scaling of X according to feature_range.

        Parameters
        ----------
        X : Series, DataFrame or array-like of shape `(n_samples, n_features)`
            Input data that will be transformed. It cannot be sparse.

        Returns
        -------
        DataFrame or ndarray of shape (n_samples, n_features)
            Transformed data.

        Notes
        -----
        This would let :obj:`~pandas.DataFrame` in and
        :obj:`~pandas.DataFrame` out.
        """

        X = transform_series_to_frame(X)
        Xt = super().inverse_transform(X)
        Xt = transform_array_to_frame(Xt, X)

        return transform_frame_to_series(Xt)


class OneHotEncoder(SKOneHotEncoder):
    """
    Encode categorical features as a one-hot numeric array.

    Parameters
    ----------
    categories_with_parent : bool, default False
        Returned column would hook parent labels if ``True`` else
        would be ``categories``.

    sparse : bool, default False
        Will return sparse matrix if ``True`` else will return an array.

    kwargs
        See :obj:`sklearn.preprocessing.OneHotEncoder`.

    Notes
    -----
    Different to :obj:`sklearn.preprocessing.OneHotEncoder`.
    The result would return a :obj:`~pandas.DataFrame` which uses categories
    as columns.

    Examples
    --------
    Given a dataset with two features, we let the encoder find the unique
    values per feature and transform the data to a binary one-hot encoding.

<<<<<<< HEAD
    >>> from dtoolkit.transformer import OneHotEncoder

    One can discard categories not seen during `fit`:

    >>> enc = OneHotEncoder(sparse=True, handle_unknown='ignore')
    >>> X = [['Male', 1], ['Female', 3], ['Female', 2]]
    >>> enc.fit(X)
    OneHotEncoder(handle_unknown='ignore', sparse=True)
    >>> enc.categories_
    [array(['Female', 'Male'], dtype=object), array([1, 2, 3], dtype=object)]
    >>> enc.transform([['Female', 1], ['Male', 4]]).toarray()
    array([[1., 0., 1., 0., 0.],
           [0., 1., 0., 0., 0.]])
    >>> enc.inverse_transform([[0, 1, 1, 0, 0], [0, 0, 0, 1, 0]])
    array([['Male', 1],
           [None, 2]], dtype=object)
    >>> enc.get_feature_names_out(['gender', 'group'])
    array(['gender_Female', 'gender_Male', 'group_1', 'group_2', 'group_3'],
      dtype=object)

    One can always drop the first column for each feature:

    >>> drop_enc = OneHotEncoder(sparse=True, drop='first').fit(X)
    >>> drop_enc.categories_
    [array(['Female', 'Male'], dtype=object), array([1, 2, 3], dtype=object)]
    >>> drop_enc.transform([['Female', 1], ['Male', 2]]).toarray()
    array([[0., 0., 0.],
           [1., 1., 0.]])

    Or drop a column for feature only having 2 categories:

    >>> drop_binary_enc = OneHotEncoder(sparse=True, drop='if_binary').fit(X)
    >>> drop_binary_enc.transform([['Female', 1], ['Male', 2]]).toarray()
    array([[0., 1., 0., 0.],
           [1., 0., 1., 0.]])

=======
>>>>>>> 7da47883
    :obj:`~pandas.DataFrame` in, :obj:`~pandas.DataFrame` out with categories
    as columns.

    >>> from dtoolkit.transformer import OneHotEncoder
    >>> import pandas as pd
    >>> X = [['Male', 1], ['Female', 3], ['Female', 2]]
    >>> df = pd.DataFrame(X, columns=['gender', 'number'])
    >>> df
        gender  number
    0    Male       1
    1  Female       3
    2  Female       2
    >>> enc = OneHotEncoder()
    >>> enc.fit_transform(df)
       Female  Male    1    2    3
    0     0.0   1.0  1.0  0.0  0.0
    1     1.0   0.0  0.0  0.0  1.0
    2     1.0   0.0  0.0  1.0  0.0

    The encoded data also could hook parent labels.

    >>> enc = OneHotEncoder(categories_with_parent=True)
    >>> enc.fit_transform(df)
       gender_Female  gender_Male  number_1  number_2  number_3
    0            0.0          1.0       1.0       0.0       0.0
    1            1.0          0.0       0.0       0.0       1.0
    2            1.0          0.0       0.0       1.0       0.0
    """

    @doc(SKOneHotEncoder.__init__)
    def __init__(
        self,
        categories_with_parent: bool = False,
        sparse: bool = False,
        **kwargs,
    ):
        super().__init__(sparse=sparse, **kwargs)
        self.categories_with_parent = categories_with_parent

    @doc(
        SKOneHotEncoder.transform,
        dedent(
            """
        Notes
        -----
        This would let :obj:`~pandas.DataFrame` out.
        """,
        ),
    )
    def transform(self, X: TwoDimArray) -> TwoDimArray | csr_matrix:
        from itertools import chain

        Xt = super().transform(X)

        if self.sparse is False:
            categories = (
                self.get_feature_names_out(X.cols())
                if self.categories_with_parent
                else chain.from_iterable(self.categories_)
            )

            return pd.DataFrame(Xt, columns=categories)

        return Xt<|MERGE_RESOLUTION|>--- conflicted
+++ resolved
@@ -143,45 +143,6 @@
     Given a dataset with two features, we let the encoder find the unique
     values per feature and transform the data to a binary one-hot encoding.
 
-<<<<<<< HEAD
-    >>> from dtoolkit.transformer import OneHotEncoder
-
-    One can discard categories not seen during `fit`:
-
-    >>> enc = OneHotEncoder(sparse=True, handle_unknown='ignore')
-    >>> X = [['Male', 1], ['Female', 3], ['Female', 2]]
-    >>> enc.fit(X)
-    OneHotEncoder(handle_unknown='ignore', sparse=True)
-    >>> enc.categories_
-    [array(['Female', 'Male'], dtype=object), array([1, 2, 3], dtype=object)]
-    >>> enc.transform([['Female', 1], ['Male', 4]]).toarray()
-    array([[1., 0., 1., 0., 0.],
-           [0., 1., 0., 0., 0.]])
-    >>> enc.inverse_transform([[0, 1, 1, 0, 0], [0, 0, 0, 1, 0]])
-    array([['Male', 1],
-           [None, 2]], dtype=object)
-    >>> enc.get_feature_names_out(['gender', 'group'])
-    array(['gender_Female', 'gender_Male', 'group_1', 'group_2', 'group_3'],
-      dtype=object)
-
-    One can always drop the first column for each feature:
-
-    >>> drop_enc = OneHotEncoder(sparse=True, drop='first').fit(X)
-    >>> drop_enc.categories_
-    [array(['Female', 'Male'], dtype=object), array([1, 2, 3], dtype=object)]
-    >>> drop_enc.transform([['Female', 1], ['Male', 2]]).toarray()
-    array([[0., 0., 0.],
-           [1., 1., 0.]])
-
-    Or drop a column for feature only having 2 categories:
-
-    >>> drop_binary_enc = OneHotEncoder(sparse=True, drop='if_binary').fit(X)
-    >>> drop_binary_enc.transform([['Female', 1], ['Male', 2]]).toarray()
-    array([[0., 1., 0., 0.],
-           [1., 0., 1., 0.]])
-
-=======
->>>>>>> 7da47883
     :obj:`~pandas.DataFrame` in, :obj:`~pandas.DataFrame` out with categories
     as columns.
 
