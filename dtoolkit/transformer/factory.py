<<<<<<< HEAD
from __future__ import annotations

=======
>>>>>>> e55148eb
from typing import Callable

from dtoolkit.transformer._util import snake_to_camel
from dtoolkit.transformer.base import MethodTF


def methodtf_factory(
    transform_method: Callable,
    inverse_transform_method: Callable = None,
) -> MethodTF:
    """
    Quickly generate transformer from methods.

    Parameters
    ----------
    transform_method : Callable
        The back algorithm of the :func:`~MethodTF.transform`.

    inverse_transform_method : Callable or None
        The back algorithm of the :func:`~MethodTF.inverse_transform`.

    Examples
    --------
    In your library code::

        from __future__ import annotations

        import numpy as np

        from dtoolkit.transformer.factory import methodtf_factory


        # Generate a plus/minus constant transformer:


        def plus_constant(X: np.ndarray, constant: int | float) -> np.ndarray:
            '''Plus constant to each element of ``X``'''

            return X + constant


        def minus_constant(X: np.ndarray, constant: int | float) -> np.ndarray:
            '''Minus constant to each element of ``X``'''

            return X - constant


        PlusTF = methodtf_factory(plus_constant, minus_constant)


    Back in an interactive IPython session, use this transformer:

    .. code-block:: ipython

        In [1]: import numpy as np

        In [2]: a = np.array([1, 2, 3])

        In [3]: tf = PlusTF(1).update_invargs(1)

        In [4]: tf.transform(a)
        Out[4]:
        [2 3 4]

        In [5]: tf.inverse_transform(a)
        Out[5]:
        [0 1 2]
    """

    if not callable(transform_method):
        raise TypeError("'transform_method' must be a function.")

    if (inverse_transform_method is not None) and (
        not callable(inverse_transform_method)
    ):
        raise TypeError("'inverse_transform_method' must be a function.")

    classname = snake_to_camel(transform_method.__name__) + "TF"

    return type(
        classname,
        (MethodTF,),
        dict(
            transform_method=staticmethod(transform_method),
            inverse_transform_method=staticmethod(inverse_transform_method),
        ),
    )<|MERGE_RESOLUTION|>--- conflicted
+++ resolved
@@ -1,8 +1,3 @@
-<<<<<<< HEAD
-from __future__ import annotations
-
-=======
->>>>>>> e55148eb
 from typing import Callable
 
 from dtoolkit.transformer._util import snake_to_camel
