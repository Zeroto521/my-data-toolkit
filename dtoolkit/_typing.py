--- conflicted
+++ resolved
@@ -8,10 +8,6 @@
 TwoDimArray = Union[np.ndarray, pd.DataFrame]
 OneDimArray = Union[np.ndarray, pd.Series]
 
-<<<<<<< HEAD
-IntOrStr = Union[int, str]
-=======
 IntOrStr = Union[int, str]
 
-Number = Union[int, float]
->>>>>>> 1e7ba30d
+Number = Union[int, float]