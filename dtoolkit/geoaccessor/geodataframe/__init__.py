--- conflicted
+++ resolved
@@ -5,13 +5,11 @@
     count_duplicated_geometry,
 )
 from dtoolkit.geoaccessor.geodataframe.drop_geometry import drop_geometry  # noqa: F401
-<<<<<<< HEAD
 from dtoolkit.geoaccessor.geodataframe.duplicated_geometry import (  # noqa: F401
     duplicated_geometry,
-=======
+)
 from dtoolkit.geoaccessor.geodataframe.duplicated_geometry_groups import (  # noqa: F401
     duplicated_geometry_groups,
->>>>>>> a6e381c3
 )
 from dtoolkit.geoaccessor.geodataframe.geobuffer import geobuffer  # noqa: F401
 from dtoolkit.geoaccessor.geodataframe.get_coordinates import (  # noqa: F401
