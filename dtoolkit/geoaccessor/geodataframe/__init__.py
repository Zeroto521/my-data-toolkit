--- conflicted
+++ resolved
@@ -16,11 +16,8 @@
 from dtoolkit.geoaccessor.geodataframe.get_coordinates import (  # noqa: F401
     get_coordinates,
 )
-<<<<<<< HEAD
-from dtoolkit.geoaccessor.geodataframe.toposimplify import toposimplify  # noqa: F401
-=======
 from dtoolkit.geoaccessor.geodataframe.reverse_geocode import (  # noqa: F401
     reverse_geocode,
 )
->>>>>>> 18643cad
+from dtoolkit.geoaccessor.geodataframe.toposimplify import toposimplify  # noqa: F401
 from dtoolkit.geoaccessor.geodataframe.utm_crs import utm_crs  # noqa: F401