--- conflicted
+++ resolved
@@ -29,10 +29,6 @@
 from dtoolkit.geoaccessor.geodataframe.reverse_geocode import (  # noqa: F401
     reverse_geocode,
 )
-<<<<<<< HEAD
 from dtoolkit.geoaccessor.geodataframe.to_h3 import to_h3  # noqa: F401
 from dtoolkit.geoaccessor.geodataframe.toposimplify import toposimplify  # noqa: F401
-=======
-from dtoolkit.geoaccessor.geodataframe.toposimplify import toposimplify  # noqa: F401
-from dtoolkit.geoaccessor.geodataframe.xy import xy  # noqa: F401
->>>>>>> 5c97d65b
+from dtoolkit.geoaccessor.geodataframe.xy import xy  # noqa: F401