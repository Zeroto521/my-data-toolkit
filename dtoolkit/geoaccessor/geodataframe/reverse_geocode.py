import geopandas as gpd
import pandas as pd
from pandas.util._decorators import doc

from dtoolkit.geoaccessor.geodataframe import drop_geometry
from dtoolkit.geoaccessor.geoseries import reverse_geocode as s_reverse_geocode
from dtoolkit.geoaccessor.register import register_geodataframe_method


@register_geodataframe_method
@doc(s_reverse_geocode, klass="GeoDataFrame")
<<<<<<< HEAD
def reverse_geocode(
    df: gpd.GeoDataFrame,
    /,
    provider: str | "geopy.geocoder" = "photon",
    address: Hashable = "address",
    min_delay_seconds: float = 0,
    max_retries: int = 2,
    error_wait_seconds: float = 5,
    **kwargs,
) -> gpd.GeoDataFrame:

=======
def reverse_geocode(df: gpd.GeoDataFrame, /, **kwargs) -> gpd.GeoDataFrame:
>>>>>>> 85e26593
    return pd.concat(
        (
            drop_geometry(df),
            s_reverse_geocode(
                df.geometry,
                provider=provider,
                address=address,
                min_delay_seconds=min_delay_seconds,
                max_retries=max_retries,
                error_wait_seconds=error_wait_seconds,
                **kwargs,
            ),
        ),
        axis=1,
    ).to_geoframe()<|MERGE_RESOLUTION|>--- conflicted
+++ resolved
@@ -9,33 +9,11 @@
 
 @register_geodataframe_method
 @doc(s_reverse_geocode, klass="GeoDataFrame")
-<<<<<<< HEAD
-def reverse_geocode(
-    df: gpd.GeoDataFrame,
-    /,
-    provider: str | "geopy.geocoder" = "photon",
-    address: Hashable = "address",
-    min_delay_seconds: float = 0,
-    max_retries: int = 2,
-    error_wait_seconds: float = 5,
-    **kwargs,
-) -> gpd.GeoDataFrame:
-
-=======
 def reverse_geocode(df: gpd.GeoDataFrame, /, **kwargs) -> gpd.GeoDataFrame:
->>>>>>> 85e26593
     return pd.concat(
         (
             drop_geometry(df),
-            s_reverse_geocode(
-                df.geometry,
-                provider=provider,
-                address=address,
-                min_delay_seconds=min_delay_seconds,
-                max_retries=max_retries,
-                error_wait_seconds=error_wait_seconds,
-                **kwargs,
-            ),
+            s_reverse_geocode(df.geometry, **kwargs),
         ),
         axis=1,
     ).to_geoframe()