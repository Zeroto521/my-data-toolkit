<<<<<<< HEAD
from dtoolkit.geoaccessor.dataframe.from_xy import from_xy  # noqa
=======
from dtoolkit.geoaccessor.dataframe.from_wkt import from_wkt  # noqa
from dtoolkit.geoaccessor.dataframe.from_xy import points_from_xy  # noqa
>>>>>>> ca29a54d
<|MERGE_RESOLUTION|>--- conflicted
+++ resolved
@@ -1,6 +1,2 @@
-<<<<<<< HEAD
-from dtoolkit.geoaccessor.dataframe.from_xy import from_xy  # noqa
-=======
 from dtoolkit.geoaccessor.dataframe.from_wkt import from_wkt  # noqa
-from dtoolkit.geoaccessor.dataframe.from_xy import points_from_xy  # noqa
->>>>>>> ca29a54d
+from dtoolkit.geoaccessor.dataframe.from_xy import from_xy  # noqa