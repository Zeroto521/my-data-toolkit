--- conflicted
+++ resolved
@@ -1,7 +1,6 @@
 from __future__ import annotations
 
-from typing import Hashable
-from typing import TYPE_CHECKING
+from typing import TYPE_CHECKING, Hashable
 
 import geopandas as gpd
 import pandas as pd
@@ -105,12 +104,7 @@
     # Avoid mutating the original DataFrame.
     # https://github.com/geopandas/geopandas/issues/1179
     return gpd.GeoDataFrame(
-<<<<<<< HEAD
-        df.drop_or_not(drop=drop, columns=geometry),
+        df.copy().drop_or_not(drop=drop, columns=geometry),
         geometry=gpd.GeoSeries.from_wkb(df[geometry]),
-=======
-        df.copy().drop_or_not(drop=drop, columns=column),
-        geometry=gpd.GeoSeries.from_wkb(df[column]),
->>>>>>> 212487d4
         crs=crs,
     )