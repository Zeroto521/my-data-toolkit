--- conflicted
+++ resolved
@@ -71,13 +71,8 @@
     # pandas.concat((GeoDataFrame, DataFrame), axis=1) -> GeoDataFrame
     return pd.concat(
         (
-<<<<<<< HEAD
-            gpd.tools.geocode(df[column], **kwargs),
-            drop_or_not(df, drop=drop, columns=column),
-=======
+            gpd.tools.geocode(df[address], **kwargs),
             drop_or_not(df, drop=drop, columns=address),
-            gpd.tools.geocode(df[address], **kwargs),
->>>>>>> eb3062cb
         ),
         axis=1,
     )