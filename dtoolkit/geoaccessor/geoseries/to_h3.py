--- conflicted
+++ resolved
@@ -2,11 +2,6 @@
 from pandas._libs.reshape import explode
 from pandas.util._decorators import doc
 
-<<<<<<< HEAD
-from dtoolkit.geoaccessor.geoseries.xy import xy
-=======
-from dtoolkit.accessor.series import getattr as s_getattr
->>>>>>> dee8d123
 from dtoolkit.geoaccessor.register import register_geoseries_method
 
 
@@ -131,15 +126,10 @@
 
     if all(s.geom_type == "Point"):
         return s.set_axis(
-<<<<<<< HEAD
-            xy(s.geometry, reverse=True, frame=False, name=None)
-            .apply(lambda yx: h3.latlng_to_cell(*yx, resolution))
-=======
             s.get_coordinates()
             .loc[:, ["y", "x"]]
             .apply(tuple, axis=1)
-            .apply(lambda yx: getattr(h3, "geo_to_h3")(*yx, resolution))
->>>>>>> dee8d123
+            .apply(lambda yx: h3.latlng_to_cell(*yx, resolution))
             .to_numpy(),
         )
     elif all(s.geom_type == "Polygon"):
