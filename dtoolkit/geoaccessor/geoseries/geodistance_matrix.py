--- conflicted
+++ resolved
@@ -108,10 +108,7 @@
         if other.crs != 4326:
             raise ValueError(f"Only support 'EPSG:4326' CRS, but got {other.crs!r}.")
 
-<<<<<<< HEAD
         # Force convert to GeoSeries
-=======
->>>>>>> 2111157b
         other = other.geometry
 
     X = np.radians(np.stack((s.x, s.y), axis=1))
