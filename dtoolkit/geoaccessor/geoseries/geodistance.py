from __future__ import annotations

from warnings import warn

import geopandas as gpd
import numpy as np
import pandas as pd
from shapely.geometry.base import BaseGeometry

from dtoolkit.geoaccessor.register import register_geoseries_method
from dtoolkit.util._exception import find_stack_level


@register_geoseries_method
def geodistance(
    s: gpd.GeoSeries,
    /,
    other: BaseGeometry | gpd.GeoSeries | gpd.GeoDataFrame,
    align: bool = True,
    radius: float = 6371008.7714150598,
) -> pd.Series:
    """
    Returns a ``Series`` containing the `great-circle`__ distance to aligned other.

    __ https://en.wikipedia.org/wiki/Great-circle_distance

    The algorithm uses the Vincenty formula which is more accurate than the Haversine
    formula.

    .. math::

        D(x, y) = \\arctan[
            \\frac{
                \\sqrt{
                    (
                        \\cos(y_1) \\sin(y_2)
                        - \\sin(y_1) \\cos(y_2) \\cos(x_2 - x_1)
                    )^2
                    + (\\cos(y_2) \\sin(x_2 - x_1))^2
                }
            }{
                \\sin(y_1) \\sin(y_2)
                + \\cos(y_1) \\cos(y_2) \\cos(x_2 - x_1)
            }
        ]

    Parameters
    ----------
    other : BaseGeometry, GeoSeries, or GeoDataFrame

    align : bool, default True
        If True, automatically aligns GeoSeries based on their indices. If False,
        the order of elements is preserved.

    radius : float, default 6371008.7714150598
        Great-circle distance uses a spherical model of the earth, using the mean earth
        radius as defined by the International Union of Geodesy and Geophysics,
        (2\\ *a* + *b*)/3 = 6371008.7714150598 meters for WGS-84.

    Returns
    -------
    Series
        The values are the great-circle distances and its unit is meters.

    Raises
    ------
    ValueError
        If the CRS is not ``ESGP:4326``.

    TypeError
        If the other is not a ``BaseGeometry``, ``GeoSeries``, or ``GeoDataFrame``.

    See Also
    --------
    geopandas.GeoSeries.distance
    dtoolkit.geoaccessor.geoseries.geodistance
    dtoolkit.geoaccessor.geoseries.geodistance_matrix
    dtoolkit.geoaccessor.geodataframe.geodistance
    dtoolkit.geoaccessor.geodataframe.geodistance_matrix

    Notes
    -----
    - Currently, only supports Point geometry.
    - The geodesic distance is the shortest distance on the surface of an ellipsoidal
      model of the earth. Resulting in an error of up to about 0.5%.

    Examples
    --------
    >>> import dtoolkit.geoaccessor
    >>> import pandas as pd
    >>> import geopandas as gpd
    >>> from shapely.geometry import Point
    >>> df = (
    ...     pd.DataFrame({"x": [122, 100], "y":[55, 1]})
    ...     .from_xy("x", "y", crs=4326)
    ... )
    >>> df
         x   y                    geometry
    0  122  55  POINT (122.00000 55.00000)
    1  100   1   POINT (100.00000 1.00000)
    >>> df.geodistance(Point(120, 30)) / 1e6
    0    2.784435
    1    3.855604
    dtype: float64

    Calculate the great-circle distance of corresponding points.

    >>> s = gpd.GeoSeries([Point(120, 30), Point(120, 50)], index=[1, 2], crs=4326)
    >>> s
    1    POINT (120.00000 30.00000)
    2    POINT (120.00000 50.00000)
    dtype: geometry
    >>> df.geodistance(s) / 1e6
    0         NaN
    1    3.855604
    2         NaN
    dtype: float64
    >>> df.geodistance(s, align=False) / 1e6
    0    2.784435
    1    5.768885
    dtype: float64
    """

    if s.crs != 4326:
        raise ValueError(f"Only support 'EPSG:4326' CRS, but got {s.crs!r}.")
    if not isinstance(other, (BaseGeometry, gpd.base.GeoPandasBase)):
        raise TypeError(f"Unknown type: {type(other).__name__!r}.")

    if isinstance(other, gpd.base.GeoPandasBase):
        if other.crs != 4326:
            raise ValueError(f"Only support 'EPSG:4326' CRS, but got {other.crs!r}.")

        s = s.geometry
        if align and not s.index.equals(other.index):
            warn("The indices are different.", stacklevel=find_stack_level())
            s, other = s.align(other)

<<<<<<< HEAD
        # Force convert to GeoSeries
=======
>>>>>>> 2111157b
        other = other.geometry

    return pd.Series(
        distance(
            s.geometry.x.to_numpy(),
            s.geometry.y.to_numpy(),
            other.x if isinstance(other, BaseGeometry) else other.x.to_numpy(),
            other.y if isinstance(other, BaseGeometry) else other.y.to_numpy(),
            radius=radius,
        ),
        index=s.index,
    )


# based on https://github.com/geopy/geopy geopy/distance.py::great_circle.measure
def distance(
    lng1: np.ndarray | float,
    lat1: np.ndarray | float,
    lng2: np.ndarray | float,
    lat2: np.ndarray | float,
    radius: float,
) -> np.ndarray:
    lng1, lat1, lng2, lat2 = map(np.radians, (lng1, lat1, lng2, lat2))
    sin_lat1, cos_lat1 = np.sin(lat1), np.cos(lat1)
    sin_lat2, cos_lat2 = np.sin(lat2), np.cos(lat2)

    delta_lng = lng2 - lng1
    cos_delta_lng, sin_delta_lng = np.cos(delta_lng), np.sin(delta_lng)

    return radius * np.arctan2(
        np.sqrt(
            (cos_lat1 * sin_lat2 - sin_lat1 * cos_lat2 * cos_delta_lng) ** 2
            + (cos_lat2 * sin_delta_lng) ** 2,
        ),
        sin_lat1 * sin_lat2 + cos_lat1 * cos_lat2 * cos_delta_lng,
    )<|MERGE_RESOLUTION|>--- conflicted
+++ resolved
@@ -135,10 +135,7 @@
             warn("The indices are different.", stacklevel=find_stack_level())
             s, other = s.align(other)
 
-<<<<<<< HEAD
         # Force convert to GeoSeries
-=======
->>>>>>> 2111157b
         other = other.geometry
 
     return pd.Series(
