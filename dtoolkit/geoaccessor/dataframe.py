--- conflicted
+++ resolved
@@ -19,13 +19,8 @@
     df: pd.DataFrame,
     x: str,
     y: str,
-<<<<<<< HEAD
-    z: str | None = None,
-    crs: CRS | IntOrStr | None = None,
-=======
     z: str = None,
     crs: CRS | IntOrStr = None,
->>>>>>> 1e7ba30d
     drop: bool = False,
 ) -> gpd.GeoSeries | gpd.GeoDataFrame:
     """
