--- conflicted
+++ resolved
@@ -9,11 +9,7 @@
 from ._util import get_inf_range
 from .register import register_series_method
 
-<<<<<<< HEAD
 __all__ = ["cols", "dropinf", "top_n"]
-=======
-__all__ = ["cols", "dropinf", "bin"]
->>>>>>> 8964f0d2
 
 
 @register_series_method
@@ -29,31 +25,31 @@
 )
 def cols(s: pd.Series) -> str:
     """
-        A API to gather :attr:`~pandas.Series.name` and
-        :attr:`~pandas.DataFrame.columns` to one.
-        {returns}
-        See Also
-        --------
-        pandas.Series.name
-        pandas.DataFrame.columns
-
-        Examples
-        --------
-        >>> from dtoolkit.accessor.dataframe import cols
-        >>> from dtoolkit.accessor.series import cols
-        >>> import pandas as pd
-
-        Get :attr:`~pandas.Series.name`.
-
-        >>> s = pd.Series(range(10), name="item")
-        >>> s.cols()
-    d    'item'
-
-        Get :attr:`~pandas.DataFrame.columns`.
-
-        >>> d = pd.DataFrame({{"a": [1, 2], "b": [3, 4]}})
-        >>> d.cols()
-        ['a', 'b']
+    A API to gather :attr:`~pandas.Series.name` and
+    :attr:`~pandas.DataFrame.columns` to one.
+    {returns}
+    See Also
+    --------
+    pandas.Series.name
+    pandas.DataFrame.columns
+
+    Examples
+    --------
+    >>> from dtoolkit.accessor.dataframe import cols
+    >>> from dtoolkit.accessor.series import cols
+    >>> import pandas as pd
+
+    Get :attr:`~pandas.Series.name`.
+
+    >>> s = pd.Series(range(10), name="item")
+    >>> s.cols()
+    'item'
+
+    Get :attr:`~pandas.DataFrame.columns`.
+
+    >>> d = pd.DataFrame({{"a": [1, 2], "b": [3, 4]}})
+    >>> d.cols()
+    ['a', 'b']
     """
 
     return s.name
