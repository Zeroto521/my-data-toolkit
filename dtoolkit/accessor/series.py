--- conflicted
+++ resolved
@@ -397,16 +397,11 @@
 
     Notes
     -----
-<<<<<<< HEAD
     - To keep the Python naming style, so use this accessor via
       ``Series.len`` not ``Series.lens``.
 
     - Different to :meth:`pandas.Series.str.len`. It only returns
       :class:`collections.abc.Iterable` type length. Other type will return `NaN`.
-=======
-    To keep the Python naming style, so use this accessor via
-    ``Series.len`` rather than ``Series.lens``.
->>>>>>> d4b6a607
 
     Examples
     --------
