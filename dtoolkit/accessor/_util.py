--- conflicted
+++ resolved
@@ -19,18 +19,6 @@
     raise ValueError(f"invalid inf option: {inf!r}")
 
 
-<<<<<<< HEAD
-def get_mask(how: str, mask: TwoDimArray, axis: int) -> OneDimArray:
-    if how == "any":
-        return mask.any(axis=axis)
-    elif how == "all":
-        return mask.all(axis=axis)
-
-    raise ValueError(f"invalid inf option: {how!r}")
-
-
-=======
->>>>>>> abaab92c
 # based on more_itertools/more.py
 def collapse(iterable: Iterable):
     def walk(node):
