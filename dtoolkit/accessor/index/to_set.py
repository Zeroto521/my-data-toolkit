--- conflicted
+++ resolved
@@ -1,10 +1,4 @@
-<<<<<<< HEAD
-from typing import Hashable
-=======
-from __future__ import annotations
-
 from collections.abc import Hashable
->>>>>>> 1a0c78ec
 
 import pandas as pd
 
