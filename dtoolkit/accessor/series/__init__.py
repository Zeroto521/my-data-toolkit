--- conflicted
+++ resolved
@@ -2,13 +2,9 @@
 from dtoolkit.accessor.series.change_axis_type import change_axis_type  # noqa: F401
 from dtoolkit.accessor.series.cols import cols  # noqa: F401
 from dtoolkit.accessor.series.drop_inf import drop_inf  # noqa: F401
-<<<<<<< HEAD
-from dtoolkit.accessor.series.drop_not_duplicates import drop_not_duplicates  # noqa: F401
-=======
-from dtoolkit.accessor.series.drop_not_duplicates import (
+from dtoolkit.accessor.series.drop_not_duplicates import (  # noqa: F401
     drop_not_duplicates,
-)  # noqa: F401
->>>>>>> eaa010d4
+)
 from dtoolkit.accessor.series.dropna_index import dropna_index  # noqa: F401
 from dtoolkit.accessor.series.equal import equal  # noqa: F401
 from dtoolkit.accessor.series.error_report import error_report  # noqa: F401
