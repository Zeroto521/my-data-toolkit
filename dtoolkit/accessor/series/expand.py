--- conflicted
+++ resolved
@@ -1,9 +1,4 @@
-<<<<<<< HEAD
-=======
-from __future__ import annotations
-
 from collections.abc import Hashable
->>>>>>> 1a0c78ec
 from textwrap import dedent
 from typing import Iterable
 
