--- conflicted
+++ resolved
@@ -14,10 +14,6 @@
 
     - Set index if ``{alias}.index`` isn't unique.
     - Set index if ``{alias}.index`` isn't monotonic increasing.
-<<<<<<< HEAD
-    - Set index if ``{alias}.index`` isn't monotonic decreasing.
-=======
->>>>>>> 0843dced
 
     Parameters
     ----------
@@ -86,11 +82,7 @@
         )
         return s.reset_index(**kwargs)
 
-<<<<<<< HEAD
-    elif not s.index.is_monotonic or not s.index.is_monotonic_decreasing:
-=======
     elif not s.index.is_monotonic:
->>>>>>> 0843dced
         return s.reset_index(**kwargs)
 
     return s