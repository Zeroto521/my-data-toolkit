--- conflicted
+++ resolved
@@ -28,15 +28,9 @@
 
     .. math::
 
-<<<<<<< HEAD
-        absolute\_error = \\lvert predicted - s \\rvert
-
-        relative\_error = \\frac{absolute\_error}{s}
-=======
         absolute\\_error = \\lvert predicted - s \\rvert
 
         relative\\_error = \\frac{absolute\\_error}{s}
->>>>>>> 8a9b8024
 
     Parameters
     ----------
