--- conflicted
+++ resolved
@@ -1,25 +1,14 @@
 from __future__ import annotations
 
-<<<<<<< HEAD
 from typing import Literal
 
-=======
->>>>>>> e55148eb
 import numpy as np
 import pandas as pd
 
-<<<<<<< HEAD
 from dtoolkit._typing import Axis
 from dtoolkit.accessor.dataframe import boolean  # noqa
 from dtoolkit.accessor.register import register_dataframe_method
 from dtoolkit.accessor.series.drop_inf import get_inf_range
-from dtoolkit.util._decorator import deprecated_kwargs
-=======
-from dtoolkit._typing import IntOrStr
-from dtoolkit.accessor.dataframe import boolean  # noqa
-from dtoolkit.accessor.register import register_dataframe_method
-from dtoolkit.accessor.series.drop_inf import get_inf_range
->>>>>>> e55148eb
 
 
 @register_dataframe_method
