from dtoolkit.accessor.dataframe.boolean import boolean  # noqa: F401
from dtoolkit.accessor.dataframe.change_axis_type import change_axis_type  # noqa: F401
from dtoolkit.accessor.dataframe.cols import cols  # noqa: F401
from dtoolkit.accessor.dataframe.decompose import decompose  # noqa: F401
from dtoolkit.accessor.dataframe.drop_inf import drop_inf  # noqa: F401
<<<<<<< HEAD
from dtoolkit.accessor.dataframe.drop_not_duplicates import drop_not_duplicates  # noqa: F401
=======
from dtoolkit.accessor.dataframe.drop_not_duplicates import (
    drop_not_duplicates,
)  # noqa: F401
>>>>>>> eaa010d4
from dtoolkit.accessor.dataframe.drop_or_not import drop_or_not  # noqa: F401
from dtoolkit.accessor.dataframe.dropna_index import dropna_index  # noqa: F401
from dtoolkit.accessor.dataframe.equal import equal  # noqa: F401
from dtoolkit.accessor.dataframe.expand import expand  # noqa: F401
from dtoolkit.accessor.dataframe.fillna_regression import (  # noqa: F401
    fillna_regression,
)
from dtoolkit.accessor.dataframe.filter_in import filter_in  # noqa: F401
from dtoolkit.accessor.dataframe.groupby_index import groupby_index  # noqa: F401
from dtoolkit.accessor.dataframe.repeat import repeat  # noqa: F401
from dtoolkit.accessor.dataframe.set_unique_index import set_unique_index  # noqa: F401
from dtoolkit.accessor.dataframe.to_series import to_series  # noqa: F401
from dtoolkit.accessor.dataframe.to_zh import to_zh  # noqa: F401
from dtoolkit.accessor.dataframe.top_n import top_n  # noqa: F401
from dtoolkit.accessor.dataframe.values_to_dict import values_to_dict  # noqa: F401
from dtoolkit.accessor.dataframe.weighted_mean import weighted_mean  # noqa: F401<|MERGE_RESOLUTION|>--- conflicted
+++ resolved
@@ -3,13 +3,9 @@
 from dtoolkit.accessor.dataframe.cols import cols  # noqa: F401
 from dtoolkit.accessor.dataframe.decompose import decompose  # noqa: F401
 from dtoolkit.accessor.dataframe.drop_inf import drop_inf  # noqa: F401
-<<<<<<< HEAD
-from dtoolkit.accessor.dataframe.drop_not_duplicates import drop_not_duplicates  # noqa: F401
-=======
-from dtoolkit.accessor.dataframe.drop_not_duplicates import (
+from dtoolkit.accessor.dataframe.drop_not_duplicates import (  # noqa: F401
     drop_not_duplicates,
-)  # noqa: F401
->>>>>>> eaa010d4
+)
 from dtoolkit.accessor.dataframe.drop_or_not import drop_or_not  # noqa: F401
 from dtoolkit.accessor.dataframe.dropna_index import dropna_index  # noqa: F401
 from dtoolkit.accessor.dataframe.equal import equal  # noqa: F401
