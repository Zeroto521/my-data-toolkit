--- conflicted
+++ resolved
@@ -18,12 +18,7 @@
 @register_dataframe_method
 def filter_in(
     df: pd.DataFrame,
-<<<<<<< HEAD
     condition: Iterable | SeriesOrFrame | dict[str, list[str]],
-    axis: IntOrStr = 0,
-=======
-    condition: Iterable | pd.Series | pd.DataFrame | dict[str, list[str]],
->>>>>>> 5bf8beac
     how: str = "all",
 ) -> pd.DataFrame:
     """
