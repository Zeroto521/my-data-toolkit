from __future__ import annotations

from typing import TYPE_CHECKING

import pandas as pd

from dtoolkit.accessor.dataframe import boolean  # noqa
from dtoolkit.accessor.register import register_dataframe_method


if TYPE_CHECKING:
    from typing import Iterable
    from typing import Literal

<<<<<<< HEAD
    from dtoolkit._typing import Axis
=======
    from dtoolkit._typing import IntOrStr
    from dtoolkit._typing import SeriesOrFrame
>>>>>>> 09c19784


@register_dataframe_method
def filter_in(
    df: pd.DataFrame,
<<<<<<< HEAD
    condition: Iterable | pd.Series | pd.DataFrame | dict[str, list[str]],
    axis: Axis = 0,
    how: Literal["any", "all"] = "all",
    inplace: bool = False,
) -> pd.DataFrame | None:
=======
    condition: Iterable | SeriesOrFrame | dict[IntOrStr, list[IntOrStr]],
    how: str = "all",
    complement: bool = False,
) -> pd.DataFrame:
>>>>>>> 09c19784
    """
    Filter :obj:`~pandas.DataFrame` contents.

    Similar to :meth:`~pandas.DataFrame.isin`, but the return is value not
    bool.

    Parameters
    ----------
    condition : iterable, Series, DataFrame or dict
        The filtered result is based on this specific condition.

        * If ``condition`` is a :obj:`dict`, the keys must be the column
          names, which must be matched. And ``how`` only works on these gave keys.

        * If ``condition`` is a :obj:`~pandas.Series`, that's the index.

        * If ``condition`` is a :obj:`~pandas.DataFrame`, then both the index
          and column labels must be matched.

    how : {'any', 'all'}, default 'all'
        Determine whether the row is filtered from :obj:`~pandas.DataFrame`,
        when there have at least one value or all value.

        * 'any' : If any values are present, filter that rows.
        * 'all' : If all values are present, filter that rows.

    complement : bool, default is False
        If True, do operation reversely.

    Returns
    -------
    DataFrame

    See Also
    --------
    pandas.DataFrame.isin
        Whether each element in the DataFrame is contained in values.

    pandas.DataFrame.filter
        Subset the dataframe rows or columns according to the specified index
        labels.

    Examples
    --------
    >>> import dtoolkit.accessor
    >>> import pandas as pd
    >>> df = pd.DataFrame(
    ...     {
    ...         'legs': [2, 4, 2],
    ...         'wings': [2, 0, 0],
    ...     },
    ...     index=['falcon', 'dog', 'cat'],
    ... )
    >>> df
            legs  wings
    falcon     2      2
    dog        4      0
    cat        2      0

    When ``condition`` is a list check whether every value in the DataFrame is
    present in the list (which animals have 0 or 2 legs or wings).

    Filter rows.

    >>> df.filter_in([0, 2])
            legs  wings
    falcon     2      2
    cat        2      0

    Filter any row doesn't contain 0 or 2.

    >>> df.filter_in([0, 2], how="any", complement=True)
            legs  wings
    dog        4      0

    When ``condition`` is a :obj:`dict`, we can pass values to check for each
    column separately.

    >>> df.filter_in({'legs': [2], 'wings': [2]})
            legs  wings
    falcon     2      2

    When ``values`` is a Series or DataFrame the index and column must be matched.
    Note that 'spider' doesn't match based on the number of legs in ``other``.

    >>> other = pd.DataFrame(
    ...     {
    ...         'legs': [8, 2],
    ...         'wings': [0, 2],
    ...     },
    ...     index=['spider', 'falcon'],
    ... )
    >>> other
            legs  wings
    spider     8      0
    falcon     2      2
    >>> df.filter_in(other)
            legs  wings
    falcon     2      2
    """

    return df[
        df.pipe(
            select_column,
            condition=condition,
        )
        .isin(condition)
        .boolean(
            how=how,
            axis=1,
            complement=complement,
        )
    ]


def select_column(
    df: pd.DataFrame,
    condition: Iterable | SeriesOrFrame | dict[IntOrStr, list[IntOrStr]],
) -> pd.DataFrame:
    """Select DataFram columns via condition type"""

    if isinstance(condition, dict):
        # 'how' only works on condition these dictionary's keys
        return df[condition.keys()]
    elif isinstance(condition, pd.DataFrame):
        # 'how' only works on condition these DataFrame's columns
        return df[condition.columns]

    return df<|MERGE_RESOLUTION|>--- conflicted
+++ resolved
@@ -12,29 +12,17 @@
     from typing import Iterable
     from typing import Literal
 
-<<<<<<< HEAD
-    from dtoolkit._typing import Axis
-=======
     from dtoolkit._typing import IntOrStr
     from dtoolkit._typing import SeriesOrFrame
->>>>>>> 09c19784
 
 
 @register_dataframe_method
 def filter_in(
     df: pd.DataFrame,
-<<<<<<< HEAD
-    condition: Iterable | pd.Series | pd.DataFrame | dict[str, list[str]],
-    axis: Axis = 0,
+    condition: Iterable | SeriesOrFrame | dict[IntOrStr, list[IntOrStr]],
     how: Literal["any", "all"] = "all",
-    inplace: bool = False,
-) -> pd.DataFrame | None:
-=======
-    condition: Iterable | SeriesOrFrame | dict[IntOrStr, list[IntOrStr]],
-    how: str = "all",
     complement: bool = False,
 ) -> pd.DataFrame:
->>>>>>> 09c19784
     """
     Filter :obj:`~pandas.DataFrame` contents.
 
