from __future__ import annotations

from typing import TYPE_CHECKING

import pandas as pd

from dtoolkit.accessor.dataframe import boolean  # noqa
from dtoolkit.accessor.register import register_dataframe_method


if TYPE_CHECKING:
    from typing import Iterable

    from dtoolkit._typing import SeriesOrFrame


@register_dataframe_method
def filter_in(
    df: pd.DataFrame,
    condition: Iterable | SeriesOrFrame | dict[str, list[str]],
    how: str = "all",
    complement: bool = False,
) -> pd.DataFrame:
    """
    Filter :obj:`~pandas.DataFrame` contents.

    Similar to :meth:`~pandas.DataFrame.isin`, but the return is value not
    bool.

    Parameters
    ----------
    condition : iterable, Series, DataFrame or dict
        The filtered result is based on this specific condition.

        * If ``condition`` is a :obj:`dict`, the keys must be the column
          names, which must be matched. And ``how`` only works on these gave keys.

        * If ``condition`` is a :obj:`~pandas.Series`, that's the index.

        * If ``condition`` is a :obj:`~pandas.DataFrame`, then both the index
          and column labels must be matched.

    how : {'any', 'all'}, default 'all'
        Determine whether the row is filtered from :obj:`~pandas.DataFrame`,
        when there have at least one value or all value.

        * 'any' : If any values are present, filter that rows.
        * 'all' : If all values are present, filter that rows.

    complement : bool, default is False
        If True, do operation reversely.

    Returns
    -------
    DataFrame

    See Also
    --------
    pandas.DataFrame.isin
        Whether each element in the DataFrame is contained in values.
    pandas.DataFrame.filter
        Subset the dataframe rows or columns according to the specified index
        labels.

    Examples
    --------
    >>> import dtoolkit.accessor
    >>> import pandas as pd
    >>> df = pd.DataFrame(
    ...     {
    ...         'num_legs': [2, 4, 2],
    ...         'num_wings': [2, 0, 0],
    ...     },
    ...     index=['falcon', 'dog', 'cat'],
    ... )
    >>> df
            num_legs  num_wings
    falcon         2          2
    dog            4          0
    cat            2          0

    When ``condition`` is a list check whether every value in the DataFrame is
    present in the list (which animals have 0 or 2 legs or wings).

    Filter rows.

    >>> df.filter_in([0, 2])
            num_legs  num_wings
    falcon         2          2
    cat            2          0

    Filter columns.

    >>> df.T.filter_in([0, 2])
               falcon  dog  cat
    num_wings       2    0    0

    Filter any row doesn't contain 0 or 2.

    >>> df.filter_in([0, 2], how="any", complement=True)
            num_legs  num_wings
    dog            4          0

    When ``condition`` is a :obj:`dict`, we can pass values to check for each
    column separately.

    >>> df.filter_in({'num_legs': [2], 'num_wings': [2]})
            num_legs  num_wings
    falcon         2          2

    When ``values`` is a Series or DataFrame the index and column must be matched.
    Note that 'spider' doesn't match based on the number of legs in ``other``.

    >>> other = pd.DataFrame(
    ...     {
    ...         'num_legs': [8, 2],
    ...         'num_wings': [0, 2],
    ...     },
    ...     index=['spider', 'falcon'],
    ... )
    >>> other
            num_legs  num_wings
    spider         8          0
    falcon         2          2
    >>> df.filter_in(other)
            num_legs  num_wings
    falcon         2          2
    """

    mask = df.isin(condition)

    if isinstance(condition, dict):
        # 'how' only works on condition these dictionary's keys
        mask = mask[condition.keys()]

<<<<<<< HEAD
    if complement:
        mask = ~mask

    mask = get_mask(how, mask, 1)

    return df[mask]
=======
    return df[mask.boolean(how=how, axis=1)]
>>>>>>> abaab92c
<|MERGE_RESOLUTION|>--- conflicted
+++ resolved
@@ -133,13 +133,7 @@
         # 'how' only works on condition these dictionary's keys
         mask = mask[condition.keys()]
 
-<<<<<<< HEAD
     if complement:
         mask = ~mask
 
-    mask = get_mask(how, mask, 1)
-
-    return df[mask]
-=======
-    return df[mask.boolean(how=how, axis=1)]
->>>>>>> abaab92c
+    return df[mask.boolean(how=how, axis=1)]