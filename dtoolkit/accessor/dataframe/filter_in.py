from __future__ import annotations

from typing import Iterable
<<<<<<< HEAD
from typing import Literal
=======
>>>>>>> e55148eb

import pandas as pd

from dtoolkit._typing import IntOrStr
from dtoolkit._typing import SeriesOrFrame
from dtoolkit.accessor.dataframe import boolean  # noqa
from dtoolkit.accessor.register import register_dataframe_method


@register_dataframe_method
def filter_in(
    df: pd.DataFrame,
    condition: Iterable | SeriesOrFrame | dict[IntOrStr, list[IntOrStr]],
    how: Literal["any", "all"] = "all",
    complement: bool = False,
) -> pd.DataFrame:
    """
    Filter :obj:`~pandas.DataFrame` contents.

    Similar to :meth:`~pandas.DataFrame.isin`, but the return is value not
    bool.

    Parameters
    ----------
    condition : iterable, Series, DataFrame or dict
        The filtered result is based on this specific condition.

        * If ``condition`` is a :obj:`dict`, the keys must be the column
          names, which must be matched. And ``how`` only works on these gave keys.

        * If ``condition`` is a :obj:`~pandas.Series`, that's the index.

        * If ``condition`` is a :obj:`~pandas.DataFrame`, then both the index
          and column labels must be matched.

    how : {'any', 'all'}, default 'all'
        Determine whether the row is filtered from :obj:`~pandas.DataFrame`,
        when there have at least one value or all value.

        * 'any' : If any values are present, filter that rows.
        * 'all' : If all values are present, filter that rows.

    complement : bool, default is False
        If True, do operation reversely.

    Returns
    -------
    DataFrame

    See Also
    --------
    pandas.DataFrame.isin
        Whether each element in the DataFrame is contained in values.

    pandas.DataFrame.filter
        Subset the dataframe rows or columns according to the specified index
        labels.

    Examples
    --------
    >>> import dtoolkit.accessor
    >>> import pandas as pd
    >>> df = pd.DataFrame(
    ...     {
    ...         'legs': [2, 4, 2],
    ...         'wings': [2, 0, 0],
    ...     },
    ...     index=['falcon', 'dog', 'cat'],
    ... )
    >>> df
            legs  wings
    falcon     2      2
    dog        4      0
    cat        2      0

    When ``condition`` is a list check whether every value in the DataFrame is
    present in the list (which animals have 0 or 2 legs or wings).

    Filter rows.

    >>> df.filter_in([0, 2])
            legs  wings
    falcon     2      2
    cat        2      0

    Filter any row doesn't contain 0 or 2.

    >>> df.filter_in([0, 2], how="any", complement=True)
            legs  wings
    dog        4      0

    When ``condition`` is a :obj:`dict`, we can pass values to check for each
    column separately.

    >>> df.filter_in({'legs': [2], 'wings': [2]})
            legs  wings
    falcon     2      2

    When ``values`` is a Series or DataFrame the index and column must be matched.
    Note that 'spider' doesn't match based on the number of legs in ``other``.

    >>> other = pd.DataFrame(
    ...     {
    ...         'legs': [8, 2],
    ...         'wings': [0, 2],
    ...     },
    ...     index=['spider', 'falcon'],
    ... )
    >>> other
            legs  wings
    spider     8      0
    falcon     2      2
    >>> df.filter_in(other)
            legs  wings
    falcon     2      2
    """

    return df[
        df.pipe(
            select_column,
            condition=condition,
        )
        .isin(condition)
        .boolean(
            how=how,
            axis=1,
            complement=complement,
        )
    ]


def select_column(
    df: pd.DataFrame,
    condition: Iterable | SeriesOrFrame | dict[IntOrStr, list[IntOrStr]],
) -> pd.DataFrame:
    """Select DataFram columns via condition type"""

    if isinstance(condition, dict):
        # 'how' only works on condition these dictionary's keys
        return df[condition.keys()]
    elif isinstance(condition, pd.DataFrame):
        # 'how' only works on condition these DataFrame's columns
        return df[condition.columns]

    return df<|MERGE_RESOLUTION|>--- conflicted
+++ resolved
@@ -1,10 +1,6 @@
 from __future__ import annotations
 
 from typing import Iterable
-<<<<<<< HEAD
-from typing import Literal
-=======
->>>>>>> e55148eb
 
 import pandas as pd
 
