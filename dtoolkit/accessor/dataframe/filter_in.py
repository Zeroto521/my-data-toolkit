from __future__ import annotations

from typing import TYPE_CHECKING

import pandas as pd

from dtoolkit.accessor._util import get_mask
from dtoolkit.accessor._util import isin
from dtoolkit.accessor.register import register_dataframe_method
from dtoolkit.util._decorator import deprecated_kwargs


if TYPE_CHECKING:
    from typing import Iterable

    from dtoolkit._typing import IntOrStr


@register_dataframe_method
@deprecated_kwargs(
    "inplace",
    "axis",
    message=(
        "The keyword argument '{argument}' of '{func_name}' is deprecated and will "
        "be removed in 0.0.16. If want to filter columns please use '.T' firstly. "
        "(Warning added DToolKit 0.0.15)"
    ),
)
def filter_in(
    df: pd.DataFrame,
    condition: Iterable | pd.Series | pd.DataFrame | dict[str, list[str]],
    axis: IntOrStr = 0,
    how: str = "all",
) -> pd.DataFrame:
    """
    Filter :obj:`~pandas.DataFrame` contents.

    Similar to :meth:`~pandas.DataFrame.isin`, but the return is value not
    bool.

    Parameters
    ----------
    condition : iterable, Series, DataFrame or dict
        The result will only be true at a location if all the labels match.

        * If ``condition`` is a :obj:`dict`, the keys must be the row/column
          names, which must match. And ``how`` only works on these gave keys.

            - ``axis`` is 0 or 'index', keys would be recognize as column
              names.
            - ``axis`` is 1 or 'columns', keys would be recognize as index
              names.

        * If ``condition`` is a :obj:`~pandas.Series`, that's the index.

        * If ``condition`` is a :obj:`~pandas.DataFrame`, then both the index
          and column labels must match.

    axis : {0 or 'index', 1 or 'columns'}, default 0
        Determine if rows or columns which contain value are filtered.

        * 0, or 'index' : Filter rows which contain value.
        * 1, or 'columns' : Filter columns which contain value.

        .. deprecated:: 0.0.15
            The ``axis`` is deprecated and will be removed in 0.0.16. If want to
            filter columns please use ``.T`` firstly. (Warning added DToolKit 0.0.15)

    how : {'any', 'all'}, default 'all'
        Determine if row or column is filtered from :obj:`~pandas.DataFrame`,
        when we have at least one value or all value.

        * 'any' : If any values are present, filter that row or column.
        * 'all' : If all values are present, filter that row or column.

<<<<<<< HEAD
=======
    inplace : bool, default is False
        If True, do operation inplace and return None.

        .. deprecated:: 0.0.15
            The ``inplace`` is deprecated and will be removed in 0.0.16.
            (Warning added DToolKit 0.0.15)

>>>>>>> e040daee
    Returns
    -------
    DataFrame

    See Also
    --------
    pandas.DataFrame.isin
        Whether each element in the DataFrame is contained in values.
    pandas.DataFrame.filter
        Subset the dataframe rows or columns according to the specified index
        labels.

    Examples
    --------
    >>> import dtoolkit.accessor
    >>> import pandas as pd
    >>> df = pd.DataFrame(
    ...     {
    ...         'num_legs': [2, 4, 2],
    ...         'num_wings': [2, 0, 0],
    ...     },
    ...     index=['falcon', 'dog', 'cat'],
    ... )
    >>> df
            num_legs  num_wings
    falcon         2          2
    dog            4          0
    cat            2          0

    When ``condition`` is a list check whether every value in the DataFrame is
    present in the list (which animals have 0 or 2 legs or wings).

    Filter rows.

    >>> df.filter_in([0, 2])
            num_legs  num_wings
    falcon         2          2
    cat            2          0

    Filter columns.

    >>> df.filter_in([0, 2], axis=1)
                num_wings
    falcon          2
    dog             0
    cat             0

    When ``condition`` is a :obj:`dict`, we can pass values to check for each
    row/column (depend on ``axis``) separately.

    Filter rows, to check under the column (key) whether contains the value.

    >>> df.filter_in({'num_legs': [2], 'num_wings': [2]})
            num_legs  num_wings
    falcon         2          2

    Filter columns, to check under the index (key) whether contains the value.

    >>> df.filter_in({'cat': [2]}, axis=1)
            num_legs
    falcon         2
    dog            4
    cat            2

    When ``values`` is a Series or DataFrame the index and column must match.
    Note that 'spider' doesn't match based on the number of legs in ``other``.

    >>> other = pd.DataFrame({'num_legs': [8, 2], 'num_wings': [0, 2]},
    ...                      index=['spider', 'falcon'])
    >>> other
            num_legs  num_wings
    spider         8          0
    falcon         2          2
    >>> df.filter_in(other)
            num_legs  num_wings
    falcon         2          2
    """

    axis = df._get_axis_number(axis)
    another_axis = 1 - axis

    mask = isin(df, condition, axis)
    if isinstance(condition, dict):
        # 'how' only works on condition's keys
        names = condition.keys()
        mask = mask[names] if axis == 0 else mask.loc[names]
    mask = get_mask(how, mask, another_axis)

    return df.loc(axis=axis)[mask]<|MERGE_RESOLUTION|>--- conflicted
+++ resolved
@@ -18,7 +18,6 @@
 
 @register_dataframe_method
 @deprecated_kwargs(
-    "inplace",
     "axis",
     message=(
         "The keyword argument '{argument}' of '{func_name}' is deprecated and will "
@@ -73,16 +72,6 @@
         * 'any' : If any values are present, filter that row or column.
         * 'all' : If all values are present, filter that row or column.
 
-<<<<<<< HEAD
-=======
-    inplace : bool, default is False
-        If True, do operation inplace and return None.
-
-        .. deprecated:: 0.0.15
-            The ``inplace`` is deprecated and will be removed in 0.0.16.
-            (Warning added DToolKit 0.0.15)
-
->>>>>>> e040daee
     Returns
     -------
     DataFrame
