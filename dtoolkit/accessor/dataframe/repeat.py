from __future__ import annotations

import numpy as np
import pandas as pd

<<<<<<< HEAD
from dtoolkit._typing import Axis
=======
from dtoolkit._typing import IntOrStr
>>>>>>> e55148eb
from dtoolkit.accessor.register import register_dataframe_method


@register_dataframe_method
def repeat(
    df: pd.DataFrame,
    repeats: int | list[int],
<<<<<<< HEAD
    axis: Axis = 0,
) -> pd.DataFrame | None:
=======
    axis: IntOrStr = 0,
) -> pd.DataFrame:
>>>>>>> e55148eb
    """
    Repeat row or column of a :obj:`~pandas.DataFrame`.

    Returns a new DataFrame where each row/column is repeated
    consecutively a given number of times.

    A sugary syntax wraps :meth:`numpy.repeat`.

    Parameters
    ----------
    repeats : int or array of ints
        The number of repetitions for each element. This should be a
        non-negative integer. Repeating 0 times will return an empty
        :obj:`~pandas.DataFrame`.

    axis : {0 or 'index', 1 or 'columns'}, default 0
        The axis along which to repeat.

        * 0, or 'index' : Along the row to repeat.
        * 1, or 'columns' : Along the column to repeat.

    Returns
    -------
    DataFrame
        Newly created DataFrame with repeated elements.

    See Also
    --------
    numpy.repeat : This transformer's prototype method.

    Examples
    --------
    >>> import pandas as pd
    >>> import dtoolkit.accessor
    >>> df = pd.DataFrame({'a': [1, 2], 'b':[3, 4]})
    >>> df
       a  b
    0  1  3
    1  2  4

    Each row repeat two times.

    >>> df.repeat(2)
       a  b
    0  1  3
    0  1  3
    1  2  4
    1  2  4

    Each column repeat two times.

    >>> df.repeat(2, 1)
       a  a  b  b
    0  1  1  3  3
    1  2  2  4  4

    ``a`` column repeat 1 times, ``b`` column repeat 2 times.

    >>> df.repeat([1, 2], 1)
       a  b  b
    0  1  3  3
    1  2  4  4
    """

    axis = df._get_axis_number(axis)
    return pd.DataFrame(
        np.repeat(
            df._values,
            repeats,
            axis=axis,
        ),
        index=df.index.repeat(repeats) if axis == 0 else df.index,
        columns=df.columns.repeat(repeats) if axis == 1 else df.columns,
    )<|MERGE_RESOLUTION|>--- conflicted
+++ resolved
@@ -3,11 +3,7 @@
 import numpy as np
 import pandas as pd
 
-<<<<<<< HEAD
 from dtoolkit._typing import Axis
-=======
-from dtoolkit._typing import IntOrStr
->>>>>>> e55148eb
 from dtoolkit.accessor.register import register_dataframe_method
 
 
@@ -15,13 +11,8 @@
 def repeat(
     df: pd.DataFrame,
     repeats: int | list[int],
-<<<<<<< HEAD
     axis: Axis = 0,
-) -> pd.DataFrame | None:
-=======
-    axis: IntOrStr = 0,
 ) -> pd.DataFrame:
->>>>>>> e55148eb
     """
     Repeat row or column of a :obj:`~pandas.DataFrame`.
 
