--- conflicted
+++ resolved
@@ -1,10 +1,3 @@
-<<<<<<< HEAD
-=======
-from __future__ import annotations
-
-from typing import Hashable
-
->>>>>>> d2c286c0
 import pandas as pd
 
 from dtoolkit._typing import SeriesOrFrame
