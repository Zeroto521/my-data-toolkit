--- conflicted
+++ resolved
@@ -700,9 +700,6 @@
 
         return df.set_index(index_column).get(value_column).rename(name or value_column)
 
-<<<<<<< HEAD
-    return df
-=======
     return df
 
 
@@ -741,5 +738,4 @@
     return df.apply(
         lambda x: len(x.unique()),
         axis=df._get_axis_number(axis),
-    )
->>>>>>> 80cca996
+    )