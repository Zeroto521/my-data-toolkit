--- conflicted
+++ resolved
@@ -593,11 +593,7 @@
 )
 def expand(
     df: pd.DataFrame,
-<<<<<<< HEAD
-    suffix: list[IntOrStr] | None = None,
-=======
     suffix: list[IntOrStr] = None,
->>>>>>> 1e7ba30d
     delimiter: str = "_",
     flatten: bool = False,
 ) -> pd.DataFrame:
