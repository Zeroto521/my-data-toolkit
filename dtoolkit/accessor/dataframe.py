from __future__ import annotations

from textwrap import dedent
from typing import TYPE_CHECKING

import numpy as np
import pandas as pd
from pandas.util._decorators import doc
from pandas.util._validators import validate_bool_kwarg

from dtoolkit._typing import SeriesOrFrame
from dtoolkit.accessor._util import get_mask
from dtoolkit.accessor.register import register_dataframe_method
from dtoolkit.accessor.series import cols as s_cols
from dtoolkit.accessor.series import expand as s_expand
from dtoolkit.accessor.series import top_n as s_top_n
from dtoolkit.accessor.series import values_to_dict as s_values_to_dict


if TYPE_CHECKING:
    from typing import Iterable

    from dtoolkit._typing import IntOrStr


@register_dataframe_method
@doc(
    s_cols,
    returns=dedent(
        """
    Returns
    -------
    list of str or int
        The column names.
    """,
    ),
)
def cols(df: pd.DataFrame) -> list[IntOrStr]:
    return df.columns.tolist()


@register_dataframe_method
def drop_inf(
    df: pd.DataFrame,
    axis: IntOrStr = 0,
    how: str = "any",
    inf: str = "all",
    subset: list[str] = None,
    inplace: bool = False,
) -> pd.DataFrame | None:
    """
    Remove ``inf`` values.

    Parameters
    ----------
    axis : {0 or 'index', 1 or 'columns'}, default 0
        Determine if rows or columns which contain ``inf`` values are
        removed.

        * 0, or 'index' : Drop rows which contain ``inf`` values.
        * 1, or 'columns' : Drop columns which contain ``inf`` value.

    how : {'any', 'all'}, default 'any'
        Determine if row or column is removed from :obj:`~pandas.DataFrame`,
        when we have at least one ``inf`` or all ``inf``.

        * 'any' : If any ``inf`` values are present, drop that row or column.
        * 'all' : If all values are ``inf``, drop that row or column.

    inf : {'all', 'pos', 'neg'}, default 'all'
        * 'all' : Remove ``inf`` and ``-inf``.
        * 'pos' : Only remove ``inf``.
        * 'neg' : Only remove ``-inf``.

    subset : array-like, optional
        Labels along other axis to consider, e.g. if you are dropping rows
        these would be a list of columns to include.

    inplace : bool, default False
        If True, do operation inplace and return None.

    Returns
    -------
    DataFrame or None
        DataFrame with ``inf`` entries dropped from it or None if
        ``inplace=True``.

    See Also
    --------
    dtoolkit.accessor.series.drop_inf
        :obj:`~pandas.Series` drops ``inf`` values.

    Examples
    --------
    >>> import dtoolkit.accessor
    >>> import pandas as pd
    >>> import numpy as np
    >>> df = pd.DataFrame({"name": ['Alfred', 'Batman', 'Catwoman'],
    ...                    "toy": [np.inf, 'Batmobile', 'Bullwhip'],
    ...                    "born": [np.inf, pd.Timestamp("1940-04-25"),
    ...                             -np.inf]})
    >>> df
           name        toy                 born
    0    Alfred        inf                  inf
    1    Batman  Batmobile  1940-04-25 00:00:00
    2  Catwoman   Bullwhip                 -inf

    Drop the rows where at least one element is inf and -inf.

    >>> df.drop_inf()
         name        toy                 born
    1  Batman  Batmobile  1940-04-25 00:00:00

    Drop the columns where at least one element is inf and -inf.

    >>> df.drop_inf(axis='columns')
            name
    0    Alfred
    1    Batman
    2  Catwoman

    Drop the rows where all elements are inf and -inf.

    >>> df.drop_inf(how='all')
           name        toy                 born
    0    Alfred        inf                  inf
    1    Batman  Batmobile  1940-04-25 00:00:00
    2  Catwoman   Bullwhip                 -inf

    Drop the rows where at least one element is -inf.

    >>> df.drop_inf(inf='neg')
           name        toy                 born
    0    Alfred        inf                  inf
    1    Batman  Batmobile  1940-04-25 00:00:00

    Define in which columns to look for inf and -inf values.

    >>> df.drop_inf(subset=['name', 'toy'])
           name        toy                 born
    1    Batman  Batmobile  1940-04-25 00:00:00
    2  Catwoman   Bullwhip                 -inf

    Keep the DataFrame with valid entries in the same variable.

    >>> df.drop_inf(inplace=True)
    >>> df
           name        toy                 born
    1    Batman  Batmobile  1940-04-25 00:00:00
    """
    from dtoolkit.accessor._util import get_inf_range

    inplace = validate_bool_kwarg(inplace, "inplace")

    axis = df._get_axis_number(axis)
    agg_axis = 1 - axis

    agg_obj = df
    if subset is not None:
        ax = df._get_axis(agg_axis)
        indices = ax.get_indexer_for(subset)
        check = indices == -1
        if check.any():
            raise KeyError(list(np.compress(check, subset)))

        agg_obj = df.take(indices, axis=agg_axis)

    inf_range = get_inf_range(inf)
    mask = agg_obj.isin(inf_range)
    mask = get_mask(how, mask, agg_axis)
    result = df.loc(axis=axis)[~mask]

    if not inplace:
        return result

    df._update_inplace(result)


@register_dataframe_method
def filter_in(
    df: pd.DataFrame,
    condition: Iterable | pd.Series | pd.DataFrame | dict[str, list[str]],
    axis: IntOrStr = 0,
    how: str = "all",
    inplace: bool = False,
) -> pd.DataFrame | None:
    """
    Filter :obj:`~pandas.DataFrame` contents.

    Similar to :meth:`~pandas.DataFrame.isin`, but the return is value not
    bool.

    Parameters
    ----------
    condition : iterable, Series, DataFrame or dict
        The result will only be true at a location if all the labels match.

        * If ``condition`` is a :obj:`dict`, the keys must be the row/column
          names, which must match. And ``how`` only works on these gave keys.

            - ``axis`` is 0 or 'index', keys would be recognize as column
              names.
            - ``axis`` is 1 or 'columns', keys would be recognize as index
              names.

        * If ``condition`` is a :obj:`~pandas.Series`, that's the index.

        * If ``condition`` is a :obj:`~pandas.DataFrame`, then both the index
          and column labels must match.

    axis : {0 or 'index', 1 or 'columns'}, default 0
        Determine if rows or columns which contain value are filtered.

        * 0, or 'index' : Filter rows which contain value.
        * 1, or 'columns' : Filter columns which contain value.

    how : {'any', 'all'}, default 'all'
        Determine if row or column is filtered from :obj:`~pandas.DataFrame`,
        when we have at least one value or all value.

        * 'any' : If any values are present, filter that row or column.
        * 'all' : If all values are present, filter that row or column.

    inplace : bool, default is False
        If True, do operation inplace and return None.

    Returns
    -------
    DataFrame

    See Also
    --------
    pandas.DataFrame.isin
        Whether each element in the DataFrame is contained in values.
    pandas.DataFrame.filter
        Subset the dataframe rows or columns according to the specified index
        labels.

    Examples
    --------
    >>> import dtoolkit.accessor
    >>> import pandas as pd
    >>> df = pd.DataFrame({'num_legs': [2, 4, 2], 'num_wings': [2, 0, 0]},
    ...                   index=['falcon', 'dog', 'cat'])
    >>> df
            num_legs  num_wings
    falcon         2          2
    dog            4          0
    cat            2          0

    When ``condition`` is a list check whether every value in the DataFrame is
    present in the list (which animals have 0 or 2 legs or wings).

    Filter rows.

    >>> df.filter_in([0, 2])
            num_legs  num_wings
    falcon         2          2
    cat            2          0

    Filter columns.

    >>> df.filter_in([0, 2], axis=1)
                num_wings
    falcon          2
    dog             0
    cat             0

    When ``condition`` is a :obj:`dict`, we can pass values to check for each
    row/column (depend on ``axis``) separately.

    Filter rows, to check under the column (key) whether contains the value.

    >>> df.filter_in({'num_legs': [2], 'num_wings': [2]})
            num_legs  num_wings
    falcon         2          2

    Filter columns, to check under the index (key) whether contains the value.

    >>> df.filter_in({'cat': [2]}, axis=1)
            num_legs
    falcon         2
    dog            4
    cat            2

    When ``values`` is a Series or DataFrame the index and column must match.
    Note that 'spider' doesn't match based on the number of legs in ``other``.

    >>> other = pd.DataFrame({'num_legs': [8, 2], 'num_wings': [0, 2]},
    ...                      index=['spider', 'falcon'])
    >>> other
            num_legs  num_wings
    spider         8          0
    falcon         2          2
    >>> df.filter_in(other)
            num_legs  num_wings
    falcon         2          2
    """
    from dtoolkit.accessor._util import isin

    inplace = validate_bool_kwarg(inplace, "inplace")
    axis = df._get_axis_number(axis)

    another_axis = 1 - axis

    mask = isin(df, condition, axis)
    if isinstance(condition, dict):
        # 'how' only works on condition's keys
        names = condition.keys()
        mask = mask[names] if axis == 0 else mask.loc[names]
    mask = get_mask(how, mask, another_axis)

    result = df.loc(axis=axis)[mask]
    if not inplace:
        return result

    df._update_inplace(result)


@register_dataframe_method
def repeat(
    df: pd.DataFrame,
    repeats: int | list[int],
    axis: IntOrStr = 0,
) -> pd.DataFrame | None:
    """
    Repeat row or column of a :obj:`~pandas.DataFrame`.

    Returns a new DataFrame where each row/column is repeated
    consecutively a given number of times.

    Parameters
    ----------
    repeats : int or array of ints
        The number of repetitions for each element. This should be a
        non-negative integer. Repeating 0 times will return an empty
        :obj:`~pandas.DataFrame`.

    axis : {0 or 'index', 1 or 'columns'}, default 0
        The axis along which to repeat.

        * 0, or 'index' : Along the row to repeat.
        * 1, or 'columns' : Along the column to repeat.

    Returns
    -------
    DataFrame
        Newly created DataFrame with repeated elements.

    See Also
    --------
    numpy.repeat : This transformer's prototype method.

    Examples
    --------
    >>> import pandas as pd
    >>> import dtoolkit.accessor
    >>> df = pd.DataFrame({'a': [1, 2], 'b':[3, 4]})
    >>> df
       a  b
    0  1  3
    1  2  4

    Each row repeat two times.

    >>> df.repeat(2)
       a  b
    0  1  3
    0  1  3
    1  2  4
    1  2  4

    Each column repeat two times.

    >>> df.repeat(2, 1)
       a  a  b  b
    0  1  1  3  3
    1  2  2  4  4

    ``a`` column repeat 1 times, ``b`` column repeat 2 times.

    >>> df.repeat([1, 2], 1)
       a  b  b
    0  1  3  3
    1  2  4  4
    """

    axis = df._get_axis_number(axis)
    return pd.DataFrame(
        np.repeat(
            df._values,
            repeats,
            axis=axis,
        ),
        index=df.index.repeat(repeats) if axis == 0 else df.index,
        columns=df.columns.repeat(repeats) if axis == 1 else df.columns,
    )


@register_dataframe_method
def top_n(
    df: pd.DataFrame,
    n: int,
    largest: bool = True,
    keep: str = "first",
    prefix: str = "top",
    delimiter: str = "_",
    element: str = "index",
) -> pd.DataFrame:
    """
    Returns each row's top `n`.

    Parameters
    ----------
    n : int
        Number of top to return.

    largest : bool, default True
        - True, the top is the largest.
        - False, the top is the smallest.

    keep : {"first", "last", "all"}, default "first"
        Where there are duplicate values:

        - first : prioritize the first occurrence(s).
        - last : prioritize the last occurrence(s).
        - all : do not drop any duplicates, even it means selecting more than
          n items.

    prefix : str, default "top"
        The prefix name of the new DataFrame column.

    delimiter : str, default "_"
        The delimiter between `prefix` and number.

    element : {"both", "index", "value"}, default "index"
        To control the structure of return dataframe value.

        - both: the structure of value is ``({column index}, {value})``.
        - index: the structure of value is only ``{column index}``.
        - value: the structure of value is only ``{value}``.

    Returns
    -------
    DataFrame
        - The structure of column name is ``{prefix}{delimiter}{number}``.
        - The default structure of value is ``{column index}`` and could be
          controlled via ``element``.

    See Also
    --------
    dtoolkit.accessor.dataframe.expand
        Transform each element of a list-like to a column.

    Notes
    -----
    Q: Any different to :meth:`~pandas.DataFrame.nlargest` and
    :meth:`~pandas.DataFrame.nsmallest`?

    A: :meth:`~pandas.DataFrame.nlargest` and
    :meth:`~pandas.DataFrame.nsmallest` base one column to return all selected
    columns dataframe top `n`.

    Examples
    --------
    >>> import dtoolkit.accessor
    >>> import pandas as pd
    >>> df = pd.DataFrame(
    ...     {
    ...         "a": [1, 3, 2, 1],
    ...         "b": [3, 2, 1, 1],
    ...         "c": [2, 1, 3, 1],
    ...     },
    ... )
    >>> df
       a  b  c
    0  1  3  2
    1  3  2  1
    2  2  1  3
    3  1  1  1

    Get each row's largest top **2**.

    >>> df.top_n(2)
        top_1   top_2
    0       b       c
    1       a       b
    2       c       a
    3       a       b

    Get each row's both **index** and **value** of largest top 2.

    >>> df.top_n(2, element="both")
        top_1   top_2
    0  (b, 3)  (c, 2)
    1  (a, 3)  (b, 2)
    2  (c, 3)  (a, 2)
    3  (a, 1)  (b, 1)

    Get each row's smallest top **1** and **keep** the duplicated values.

    >>> df.top_n(1, largest=False, keep="all")
        top_1   top_2   top_3
    0       a     NaN     NaN
    1       c     NaN     NaN
    2       b     NaN     NaN
    3       a       b       c
    """

    if element not in ("both", "index", "value"):
        raise ValueError('element must be either "both", "index" or "value"')

    def wrap_s_top_n(*args, **kwargs) -> pd.Series:
        top = s_top_n(*args, **kwargs)

        if element == "both":
            data = zip(top.index, top.values)
        elif element == "index":
            data = top.index
        elif element == "value":
            data = top.values

        return pd.Series(data, index=pd.RangeIndex(1, len(top) + 1))

    return df.apply(
        wrap_s_top_n,
        axis=1,
        n=n,
        largest=largest,
        keep=keep,
    ).add_prefix(prefix + delimiter)


@register_dataframe_method
@doc(
    s_expand,
    see_also=dedent(
        """
    See Also
    --------
    dtoolkit.accessor.series.expand
        Transform each element of a list-like to a column.
    pandas.DataFrame.explode
        Transform each element of a list-like to a row.
    """,
    ),
    examples=dedent(
        """
    Examples
    --------
    >>> import dtoolkit.accessor
    >>> import pandas as pd
    >>> import numpy as np

    Expand the *list-like* element.

    >>> df = pd.DataFrame({'A': [[0, 1, 2], 'foo', [], [3, 4]],
    ...                    'B': 1,
    ...                    'C': [['a', 'b', 'c'], np.nan, [], ['d', 'e']]})
    >>> df.expand()
        A_0  A_1  A_2  B   C_0   C_1   C_2
    0     0  1.0  2.0  1     a     b     c
    1   foo  NaN  NaN  1   NaN  None  None
    2  None  NaN  NaN  1  None  None  None
    3     3  4.0  NaN  1     d     e  None

    Expand *sub-element* type is list-like.

    >>> df = pd.DataFrame({"col1": [1, 2], "col2": [("a", "b"), (3, (5, 6))]})
    >>> df.expand(flatten=True)
       col1 col2_0 col2_1  col2_2
    0     1      a      b     NaN
    1     2      3      5     6.0

    Set the columns of name.

    >>> df = pd.DataFrame({"col1": [1, 2], "col2": [("a", 3), ("b", 4)]})
    >>> df.expand(suffix=["index", "value"], delimiter="-")
       col1  col2-index  col2-value
    0     1           a           3
    1     2           b           4

    Also could handle **different lengths** of element and suffix list.

    >>> df = pd.DataFrame({"col1": [1, 2], "col2": [(3, 4), (5, 6, 7)]})
    >>> df.expand()
       col1  col2_0  col2_1  col2_2
    0     1       3       4     NaN
    1     2       5       6     7.0
    >>> df.expand(suffix=["a", "b", "c", "d"])
       col1  col2_a  col2_b  col2_c
    0     1       3       4     NaN
    1     2       5       6     7.0
    """,
    ),
)
def expand(
    df: pd.DataFrame,
    suffix: list[IntOrStr] = None,
    delimiter: str = "_",
    flatten: bool = False,
) -> pd.DataFrame:
    return pd.concat(
        (
            df.get(key=column).expand(
                suffix=suffix,
                delimiter=delimiter,
                flatten=flatten,
            )
            for column in df.cols()
        ),
        axis=1,
    )


@register_dataframe_method
def to_series(
    df: pd.DataFrame,
    name: IntOrStr = None,
    index_column: IntOrStr = None,
    value_column: IntOrStr = None,
) -> SeriesOrFrame:
    """
    Convert :class:`~pandas.DataFrame` to :class:`~pandas.Series`.

    Parameters
    ----------
    name : str or int, optional
        The name of returned Series.
    index_column : str or int, optional
        The Series's index.
    value_column : str or int, optional
        The Series's value.

    Returns
    -------
    Series or DataFrame

    Raises
    ------
    ValueError
        - If ``index_column`` is same to ``value_column``.
        - If ``index_column`` is not in the columns.
        - If ``value_column`` is not in the columns.

    Examples
    --------
    >>> import dtoolkit.accessor
    >>> import pandas as pd

    Convert one column DataFrame to Series.

    >>> df = pd.DataFrame(range(3))
    >>> df
       0
    0  0
    1  1
    2  2
    >>> df.to_series(name="new name")
    0    0
    1    1
    2    2
    Name: new name, dtype: int64

    Can't directly convert two or more columns DataFrame

    >>> df = pd.DataFrame({"a": range(3), "b": range(3, 6), "c": range(6, 9)})
    >>> df
       a  b  c
    0  0  3  6
    1  1  4  7
    2  2  5  8
    >>> df.to_series()
       a  b  c
    0  0  3  6
    1  1  4  7
    2  2  5  8

    Convert to Series with ``index_column`` and ``value_column`` are **both** set.
    A sugar syntax for ``df.set_index(index_column).get(value_column)``.

    >>> df.to_series(index_column="b", value_column="c")
    b
    3    6
    4    7
    5    8
    Name: c, dtype: int64
    """

    if df.shape[1] == 1:  # one column DataFrame
        column = df.columns[0]
        return df.get(column).rename(name or column)

    # two and more columns DataFrame
    elif index_column and value_column:
        if index_column == value_column:
            raise ValueError("'index_column' and 'value_column' should be different.")
        elif index_column not in df.columns:
            raise ValueError(f"{index_column} is not in the columns.")
        elif value_column not in df.columns:
            raise ValueError(f"{value_column} is not in the columns.")

        return (
            df.set_index(index_column)
            .get(value_column)
            .rename(
                name or value_column,
            )
        )

    return df


@register_dataframe_method
def unique_counts(df: pd.DataFrame, axis: IntOrStr = 0) -> pd.Series:
    """
    Count unique values for each column or row.

    Parameters
    ----------
    axis : {0 or 'index', 1 or 'columns'}, default 0
        - If 0 or 'index' counts are generated for each column.
        - If 1 or 'columns' counts are generated for each row.

    Examples
    --------
    >>> import dtoolkit.accessor
    >>> import pandas as pd
    >>> df = pd.DataFrame({"a": [1, 1, 2], "b": [1, 3, 4]})
    >>> df
       a  b
    0  1  1
    1  1  3
    2  2  4
    >>> df.unique_counts()
    a    2
    b    3
    dtype: int64
    >>> df.unique_counts(1)
    0    1
    1    2
    2    2
    dtype: int64
    """

    return df.apply(
        lambda x: len(x.unique()),
        axis=df._get_axis_number(axis),
    )


@register_dataframe_method
def values_to_dict(df: pd.DataFrame, few_as_key: bool = True) -> dict:
    """
    Convert :attr:`~pandas.DataFrame.values` to :class:`dict`.

    Parameters
    ----------
    few_as_key : bool, default True
        If True the key would be the few unique of column values first.

    Returns
    -------
    dict

    See Also
    --------
    dtoolkit.accessor.series.values_to_dict

    Notes
    -----
    The same key of values would be merged into :class:`list`.

    Examples
    --------
    >>> import json
    >>> import dtoolkit.accessor
    >>> import pandas as pd
    >>> df = pd.DataFrame(
    ...     {
    ...         "y" : ["a", "b", "c", "d", "d"],
    ...         "x" : ["A", "A", "B", "B", "B"],
    ...         "z" : [1, 2, 3, 3, 4],
    ...     }
    ... )
    >>> df
       y  x  z
    0  a  A  1
    1  b  A  2
    2  c  B  3
    3  d  B  3
    4  d  B  4
    >>> print(json.dumps(df.values_to_dict(), indent=4))
    {
        "A": {
            "a": [
                1
            ],
            "b": [
                2
            ]
        },
        "B": {
            "c": [
                3
            ],
            "d": [
                3,
                4
            ]
        }
    }
    >>> print(json.dumps(df.values_to_dict(few_as_key=False), indent=4))
    {
        "a": {
            "1": [
                "A"
            ]
        },
        "b": {
            "2": [
                "A"
            ]
        },
        "c": {
            "3": [
                "B"
            ]
        },
        "d": {
            "3": [
                "B"
            ],
            "4": [
                "B"
            ]
        }
    }
    """

    if df.shape[1] == 1:  # one column DataFrame
        return df.to_series().values_to_dict()

    def _dict(df: pd.DataFrame) -> dict:
        key_column, *value_column = df.columns

        if df.shape[1] == 2:
            return df.to_series(
                index_column=key_column,
                value_column=value_column[0],
            ).values_to_dict()

        return {
<<<<<<< HEAD
            key: _dict(df.loc[df[key_column] == key, value_column])
            for key in df[key_column].unique()
=======
            key: _dict(
                df.query(
                    f"{key_column} == {key}",
                ).get(value_column),
            )
            for key in df.get(key_column).unique()
>>>>>>> 0384a660
        }

    return _dict(
        df.get(
            df.unique_counts()
            .sort_values(
                ascending=few_as_key,
            )
            .index,
        ),
    )<|MERGE_RESOLUTION|>--- conflicted
+++ resolved
@@ -851,17 +851,8 @@
             ).values_to_dict()
 
         return {
-<<<<<<< HEAD
             key: _dict(df.loc[df[key_column] == key, value_column])
             for key in df[key_column].unique()
-=======
-            key: _dict(
-                df.query(
-                    f"{key_column} == {key}",
-                ).get(value_column),
-            )
-            for key in df.get(key_column).unique()
->>>>>>> 0384a660
         }
 
     return _dict(
