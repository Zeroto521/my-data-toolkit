from __future__ import annotations

from textwrap import dedent
from typing import Iterable

import numpy as np
import pandas as pd
from pandas.util._decorators import doc
from pandas.util._validators import validate_bool_kwarg

from dtoolkit.accessor._util import get_inf_range
from dtoolkit.accessor._util import get_mask
from dtoolkit.accessor._util import isin
from dtoolkit.accessor.register import register_dataframe_method
from dtoolkit.accessor.series import cols as series_cols
from dtoolkit.accessor.series import expand as series_expand  # noqa
from dtoolkit.accessor.series import top_n as series_top_n

<<<<<<< HEAD
=======
__all__ = ["cols", "drop_inf", "filterin", "repeat", "top_n"]

>>>>>>> a0ad9ab5

@register_dataframe_method
@doc(
    series_cols,
    returns=dedent(
        """
    Returns
    -------
    list of str
        The column names.
    """,
    ),
)
def cols(df: pd.DataFrame) -> list[str]:
    return df.columns.tolist()


@register_dataframe_method
def drop_inf(
    df: pd.DataFrame,
    axis: int | str = 0,
    how: str = "any",
    inf: str = "all",
    subset: list[str] | None = None,
    inplace: bool = False,
) -> pd.DataFrame | None:
    """
    Remove ``inf`` values.

    Parameters
    ----------
    axis : {0 or 'index', 1 or 'columns'}, default 0
        Determine if rows or columns which contain ``inf`` values are
        removed.

        * 0, or 'index' : Drop rows which contain ``inf`` values.
        * 1, or 'columns' : Drop columns which contain ``inf`` value.

    how : {'any', 'all'}, default 'any'
        Determine if row or column is removed from :obj:`~pandas.DataFrame`,
        when we have at least one ``inf`` or all ``inf``.

        * 'any' : If any ``inf`` values are present, drop that row or column.
        * 'all' : If all values are ``inf``, drop that row or column.

    inf : {'all', 'pos', 'neg'}, default 'all'
        * 'all' : Remove ``inf`` and ``-inf``.
        * 'pos' : Only remove ``inf``.
        * 'neg' : Only remove ``-inf``.

    subset : array-like, optional
        Labels along other axis to consider, e.g. if you are dropping rows
        these would be a list of columns to include.
    inplace : bool, default False
        If True, do operation inplace and return None.

    Returns
    -------
    DataFrame or None
        DataFrame with ``inf`` entries dropped from it or None if
        ``inplace=True``.

    See Also
    --------
    dtoolkit.accessor.series.drop_inf : :obj:`~pandas.Series` drops ``inf``
        values.

    Examples
    --------
    >>> from dtoolkit.accessor.dataframe import drop_inf
    >>> import pandas as pd
    >>> import numpy as np
    >>> df = pd.DataFrame({"name": ['Alfred', 'Batman', 'Catwoman'],
    ...                    "toy": [np.inf, 'Batmobile', 'Bullwhip'],
    ...                    "born": [np.inf, pd.Timestamp("1940-04-25"),
    ...                             -np.inf]})
    >>> df
           name        toy                 born
    0    Alfred        inf                  inf
    1    Batman  Batmobile  1940-04-25 00:00:00
    2  Catwoman   Bullwhip                 -inf

    Drop the rows where at least one element is inf and -inf.

    >>> df.drop_inf()
         name        toy                 born
    1  Batman  Batmobile  1940-04-25 00:00:00

    Drop the columns where at least one element is inf and -inf.

    >>> df.drop_inf(axis='columns')
            name
    0    Alfred
    1    Batman
    2  Catwoman

    Drop the rows where all elements are inf and -inf.

    >>> df.drop_inf(how='all')
           name        toy                 born
    0    Alfred        inf                  inf
    1    Batman  Batmobile  1940-04-25 00:00:00
    2  Catwoman   Bullwhip                 -inf

    Drop the rows where at least one element is -inf.

    >>> df.drop_inf(inf='neg')
           name        toy                 born
    0    Alfred        inf                  inf
    1    Batman  Batmobile  1940-04-25 00:00:00

    Define in which columns to look for inf and -inf values.

    >>> df.drop_inf(subset=['name', 'toy'])
           name        toy                 born
    1    Batman  Batmobile  1940-04-25 00:00:00
    2  Catwoman   Bullwhip                 -inf

    Keep the DataFrame with valid entries in the same variable.

    >>> df.drop_inf(inplace=True)
    >>> df
           name        toy                 born
    1    Batman  Batmobile  1940-04-25 00:00:00
    """

    inplace = validate_bool_kwarg(inplace, "inplace")

    axis = df._get_axis_number(axis)
    agg_axis = 1 - axis

    agg_obj = df
    if subset is not None:
        ax = df._get_axis(agg_axis)
        indices = ax.get_indexer_for(subset)
        check = indices == -1
        if check.any():
            raise KeyError(list(np.compress(check, subset)))

        agg_obj = df.take(indices, axis=agg_axis)

    inf_range = get_inf_range(inf)
    mask = agg_obj.isin(inf_range)
    mask = get_mask(how, mask, agg_axis)
    result = df.loc(axis=axis)[~mask]

    if not inplace:
        return result

    df._update_inplace(result)


@register_dataframe_method
def filterin(
    df: pd.DataFrame,
    condition: Iterable | pd.Series | pd.DataFrame | dict[str, list[str]],
    axis: int | str = 0,
    how: str = "all",
    inplace: bool = False,
) -> pd.DataFrame | None:
    """
    Filter :obj:`~pandas.DataFrame` contents.

    Similar to :meth:`~pandas.DataFrame.isin`, but the return is value not
    bool.

    Parameters
    ----------
    condition : iterable, Series, DataFrame or dict
        The result will only be true at a location if all the labels match.

        * If ``condition`` is a :obj:`dict`, the keys must be the row/column
          names, which must match. And ``how`` only works on these gave keys.

            - ``axis`` is 0 or 'index', keys would be recognize as column
              names.
            - ``axis`` is 1 or 'columns', keys would be recognize as index
              names.

        * If ``condition`` is a :obj:`~pandas.Series`, that's the index.

        * If ``condition`` is a :obj:`~pandas.DataFrame`, then both the index
          and column labels must match.

    axis : {0 or 'index', 1 or 'columns'}, default 0
        Determine if rows or columns which contain value are filtered.

        * 0, or 'index' : Filter rows which contain value.
        * 1, or 'columns' : Filter columns which contain value.

    how : {'any', 'all'}, default 'all'
        Determine if row or column is filtered from :obj:`~pandas.DataFrame`,
        when we have at least one value or all value.

        * 'any' : If any values are present, filter that row or column.
        * 'all' : If all values are present, filter that row or column.

    inplace : bool, default is False
        If True, do operation inplace and return None.

    Returns
    -------
    DataFrame

    See Also
    --------
    pandas.DataFrame.isin : Whether each element in the DataFrame is contained
        in values.
    pandas.DataFrame.filter : Subset the dataframe rows or columns according
        to the specified index labels.

    Examples
    --------
    >>> from dtoolkit.accessor.dataframe import filterin
    >>> import pandas as pd
    >>> df = pd.DataFrame({'num_legs': [2, 4, 2], 'num_wings': [2, 0, 0]},
    ...                   index=['falcon', 'dog', 'cat'])
    >>> df
            num_legs  num_wings
    falcon         2          2
    dog            4          0
    cat            2          0

    When ``condition`` is a list check whether every value in the DataFrame is
    present in the list (which animals have 0 or 2 legs or wings).

    Filter rows.

    >>> df.filterin([0, 2])
            num_legs  num_wings
    falcon         2          2
    cat            2          0

    Filter columns.

    >>> df.filterin([0, 2], axis=1)
                num_wings
    falcon          2
    dog             0
    cat             0

    When ``condition`` is a :obj:`dict`, we can pass values to check for each
    row/column (depend on ``axis``) separately.

    Filter rows, to check under the column (key) whether contains the value.

    >>> df.filterin({'num_legs': [2], 'num_wings': [2]})
            num_legs  num_wings
    falcon         2          2

    Filter columns, to check under the index (key) whether contains the value.

    >>> df.filterin({'cat': [2]}, axis=1)
            num_legs
    falcon         2
    dog            4
    cat            2

    When ``values`` is a Series or DataFrame the index and column must match.
    Note that 'spider' doesn't match based on the number of legs in ``other``.

    >>> other = pd.DataFrame({'num_legs': [8, 2], 'num_wings': [0, 2]},
    ...                      index=['spider', 'falcon'])
    >>> other
            num_legs  num_wings
    spider         8          0
    falcon         2          2
    >>> df.filterin(other)
            num_legs  num_wings
    falcon         2          2
    """

    inplace = validate_bool_kwarg(inplace, "inplace")
    axis = df._get_axis_number(axis)

    another_axis = 1 - axis

    mask = isin(df, condition, axis)
    if isinstance(condition, dict):
        # 'how' only works on condition's keys
        names = condition.keys()
        mask = mask[names] if axis == 0 else mask.loc[names]
    mask = get_mask(how, mask, another_axis)

    result = df.loc(axis=axis)[mask]
    if not inplace:
        return result

    df._update_inplace(result)


@register_dataframe_method
def repeat(
    df: pd.DataFrame,
    repeats: int | list[int],
    axis: int | str = 0,
) -> pd.DataFrame | None:
    """
    Repeat row or column of a :obj:`~pandas.DataFrame`.

    Returns a new DataFrame where each row/column is repeated
    consecutively a given number of times.

    Parameters
    ----------
    repeats : int or array of ints
        The number of repetitions for each element. This should be a
        non-negative integer. Repeating 0 times will return an empty
        :obj:`~pandas.DataFrame`.

    axis : {0 or 'index', 1 or 'columns'}, default 0
        The axis along which to repeat.

        * 0, or 'index' : Along the row to repeat.
        * 1, or 'columns' : Along the column to repeat.

    Returns
    -------
    DataFrame
        Newly created DataFrame with repeated elements.

    See Also
    --------
    numpy.repeat : This transformer's prototype method.

    Examples
    --------
    >>> import pandas as pd
    >>> from dtoolkit.accessor.dataframe import repeat
    >>> df = pd.DataFrame({'a': [1, 2], 'b':[3, 4]})
    >>> df
       a  b
    0  1  3
    1  2  4

    Each row repeat two times.

    >>> df.repeat(2)
       a  b
    0  1  3
    0  1  3
    1  2  4
    1  2  4

    Each column repeat two times.

    >>> df.repeat(2, 1)
       a  a  b  b
    0  1  1  3  3
    1  2  2  4  4

    ``a`` column repeat 1 times, ``b`` column repeat 2 times.

    >>> df.repeat([1, 2], 1)
       a  b  b
    0  1  3  3
    1  2  4  4
    """

    new_index = df.index.copy()
    new_column = df.columns.copy()

    axis = df._get_axis_number(axis)
    if axis == 0:
        new_index = new_index.repeat(repeats)
    elif axis == 1:
        new_column = new_column.repeat(repeats)

    new_values = np.repeat(
        df._values,
        repeats,
        axis=axis,
    )
    return pd.DataFrame(
        new_values,
        index=new_index,
        columns=new_column,
    )


@register_dataframe_method
def top_n(
    df: pd.DataFrame,
    n: int,
    largest: bool = True,
    keep: str = "first",
    prefix: str = "top",
    delimiter: str = "_",
    element: str = "index",
) -> pd.DataFrame:
    """
    Returns each row's top `n`.

    Parameters
    ----------
    n : int
        Number of top to return.

    largest : bool, default True
        - True, the top is the largest.
        - True, the top is the smallest.

    keep : {"first", "last", "all"}, default "first"
        Where there are duplicate values:

        - first : prioritize the first occurrence(s).
        - last : prioritize the last occurrence(s).
        - all : do not drop any duplicates, even it means selecting more than
          n items.

    prefix : str, default "top"
        The prefix name of the new DataFrame column.

    delimiter : str, default "_"
        The delimiter between `prefix` and number.

    element : {"both", "index", "value"}, default "index"
        To control the structure of return dataframe value.

        - both: the structure of value is ``({column index}, {value})``.
        - index: the structure of value is only ``{column index}``.
        - value: the structure of value is only ``{value}``.

    Returns
    -------
    DataFrame
        - The structure of column name is ``{prefix}{delimiter}{number}``.
        - The default structure of value is ``{column index}`` and could be
          controled via ``element``.

    See Also
    --------
    dtoolkit.accessor.dataframe.expand : Transform each element of a list-like to
        a column.

    Notes
    -----
    Q: Any different to :meth:`~pandas.DataFrame.nlargest` and
    :meth:`~pandas.DataFrame.nsmallest`?

    A: :meth:`~pandas.DataFrame.nlargest` and
    :meth:`~pandas.DataFrame.nsmallest` base one column to return all selected
    columns dataframe top `n`.

    Examples
    --------
    >>> from dtoolkit.accessor.dataframe import top_n
    >>> import pandas as pd
    >>> df = pd.DataFrame(
    ...     {
    ...         "a": [1, 3, 2, 1],
    ...         "b": [3, 2, 1, 1],
    ...         "c": [2, 1, 3, 1],
    ...     },
    ... )
    >>> df
       a  b  c
    0  1  3  2
    1  3  2  1
    2  2  1  3
    3  1  1  1

    Get each row's largest top **2**.

    >>> df.top_n(2)
        top_1   top_2
    0       b       c
    1       a       b
    2       c       a
    3       a       b

    Get each row's both **index** and **value** of largest top 2.

    >>> df.top_n(2, element="both")
        top_1   top_2
    0  (b, 3)  (c, 2)
    1  (a, 3)  (b, 2)
    2  (c, 3)  (a, 2)
    3  (a, 1)  (b, 1)

    Get each row's smallest top **1** and **keep** the duplicated values.

    >>> df.top_n(1, largest=False, keep="all")
        top_1   top_2   top_3
    0       a     NaN     NaN
    1       c     NaN     NaN
    2       b     NaN     NaN
    3       a       b       c
    """

    if element not in ("both", "index", "value"):
        raise ValueError('element must be either "both", "index" or "value"')

    def wrap_series_top_n(*args, **kwargs) -> pd.Series:
        top = series_top_n(*args, **kwargs)
        index = [prefix + delimiter + str(i + 1) for i in range(len(top))]

        if element == "both":
            data = zip(top.index, top.values)
        elif element == "index":
            data = top.index
        elif element == "value":
            data = top.values

        return pd.Series(data, index=index)

    return df.apply(
        wrap_series_top_n,
        axis=1,
        n=n,
        largest=largest,
        keep=keep,
    )


@register_dataframe_method
def expand(
    df: pd.DataFrame,
    suffix: list | None = None,
    delimiter: str = "_",
) -> pd.DataFrame:
    """
    Transform each element of a list-like to a **column**.

    .. image:: ../../../../_static/expand-vs-explode.svg
        :width: 80%
        :align: center

    Parameters
    ----------
    suffix : list of str, default None
        New columns of return :class:`~pandas.DataFrame`.

    delimiter : str, default "_"
        The delimiter between :attr:`~pandas.Series.name` and `suffix`.

    Returns
    -------
    DataFrame
        The structure of new column name is ``{column name}{delimiter}{suffix}``.

    See Also
    --------
    dtoolkit.accessor.series.expand : Transform each element of a list-like to a column.
    pandas.DataFrame.explode : Transform each element of a list-like to a row.

    Examples
    --------
    >>> from dtoolkit.accessor.dataframe import expand
    >>> import pandas as pd

    Expand the *list-like* element.

    >>> df = pd.DataFrame({"col1": [1, 2], "col2": [("a", 3), ("b", 4)]})
    >>> df.expand()
       col1  col2_0  col2_1
    0     1       a       3
    1     2       b       4

    Set the columns of name.

    >>> df.expand(suffix=["index", "value"], delimiter="-")
       col1  col2-index  col2-value
    0     1           a           3
    1     2           b           4

    Also could handle **different lengths** of element and suffix list.

    >>> df = pd.DataFrame({"col1": [1, 2], "col2": [(3, 4), (5, 6, 7)]})
    >>> df.expand()
       col1  col2_0  col2_1  col2_2
    0     1       3       4     NaN
    1     2       5       6     7.0
    >>> df.expand(suffix=["a", "b", "c", "d"])
       col1  col2_a  col2_b  col2_c
    0     1       3       4     NaN
    1     2       5       6     7.0
    """

    result = (
        df.get(column).expand(
            suffix=suffix,
            delimiter=delimiter,
        )
        for column in df.columns
    )
    return pd.concat(result, axis=1)<|MERGE_RESOLUTION|>--- conflicted
+++ resolved
@@ -16,11 +16,6 @@
 from dtoolkit.accessor.series import expand as series_expand  # noqa
 from dtoolkit.accessor.series import top_n as series_top_n
 
-<<<<<<< HEAD
-=======
-__all__ = ["cols", "drop_inf", "filterin", "repeat", "top_n"]
-
->>>>>>> a0ad9ab5
 
 @register_dataframe_method
 @doc(
