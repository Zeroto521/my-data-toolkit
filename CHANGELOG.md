--- conflicted
+++ resolved
@@ -25,11 +25,8 @@
 
 Maintenance development:
 
-<<<<<<< HEAD
 - Remove `TYPE_CHECKING` blocks ({pr}`566`).
-=======
 - Remove `__future__` useless line importing ({pr}`564`).
->>>>>>> 2be7401f
 - Simplify {meth}`~dtoolkit.accessor.register_method_factory` ({pr}`552`).
 - Correct name `excepted` -> `expected` ({pr}`547`).
 - Complete the accessor subpackage test suitcase ({pr}`544`).
