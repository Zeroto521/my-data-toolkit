name: test
channels:
  - conda-forge
dependencies:
  # required
  - pandas
  # optional
  - scikit-learn
  - geopandas
  - pygeos
  - geopy
  - jenkspy
<<<<<<< HEAD
  - topojson
=======
  - joblib
>>>>>>> 7c707f2f
  # testing
  - pytest
  - pytest-cov
  - pytest-xdist
  - codecov
  # doctest testing
  - pytest-doctestplus

  - pip
  - pip:
      # optional
      - simplification<|MERGE_RESOLUTION|>--- conflicted
+++ resolved
@@ -10,11 +10,8 @@
   - pygeos
   - geopy
   - jenkspy
-<<<<<<< HEAD
   - topojson
-=======
   - joblib
->>>>>>> 7c707f2f
   # testing
   - pytest
   - pytest-cov
