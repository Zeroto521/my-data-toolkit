name: test
channels:
  - conda-forge
dependencies:
  # required
  - pandas
  # optional
  - scikit-learn
  - packaging
  - geopandas
  # TODO: delete pygeos after shapely 2.x released
  - pygeos
  - geopy
  - jenkspy
  - topojson
  - joblib
<<<<<<< HEAD
  - h3-py
=======
  - rapidfuzz
>>>>>>> 737baf7d
  # testing
  - pytest
  - pytest-cov
  - pytest-xdist
  - codecov
  # doctest testing
  - pytest-doctestplus<|MERGE_RESOLUTION|>--- conflicted
+++ resolved
@@ -14,11 +14,8 @@
   - jenkspy
   - topojson
   - joblib
-<<<<<<< HEAD
+  - rapidfuzz
   - h3-py
-=======
-  - rapidfuzz
->>>>>>> 737baf7d
   # testing
   - pytest
   - pytest-cov
